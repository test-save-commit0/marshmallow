--- conflicted
+++ resolved
@@ -815,6 +815,7 @@
         foo = fields.Field()
         bar = fields.Field()
         baz = fields.Field()
+
     class ParentSchema(Schema):
         bla = fields.Field()
         bli = fields.Field()
@@ -822,10 +823,10 @@
     sch = ParentSchema(only=('blubb.foo', 'blubb.baz'))
     data = dict(bla=1, bli=2, blubb=dict(foo=42, bar=24, baz=242))
     result = sch.dump(data)
-    assert 'bla' not in result.data
-    assert 'blubb' in result.data
-    assert 'bli' not in result.data
-    child = result.data['blubb']
+    assert 'bla' not in result
+    assert 'blubb' in result
+    assert 'bli' not in result
+    child = result['blubb']
     assert 'foo' in child
     assert 'bar' not in child
     assert 'baz' not in child
@@ -836,6 +837,7 @@
         foo = fields.Field()
         bar = fields.Field()
         baz = fields.Field()
+
     class ParentSchema(Schema):
         bla = fields.Field()
         bli = fields.Field()
@@ -843,10 +845,10 @@
     sch = ParentSchema(only=('blubb.foo',))
     data = dict(bla=1, bli=2, blubb=dict(foo=42, bar=24, baz=242))
     result = sch.dump(data)
-    assert 'bla' not in result.data
-    assert 'blubb' in result.data
-    assert 'bli' not in result.data
-    child = result.data['blubb']
+    assert 'bla' not in result
+    assert 'blubb' in result
+    assert 'bli' not in result
+    child = result['blubb']
     assert 'foo' not in child
     assert 'bar' not in child
     assert 'baz' not in child
@@ -874,14 +876,12 @@
     assert 'baz' not in child
 
 
-<<<<<<< HEAD
-def test_nested_only_and_exclude_with_dot_notation():
-=======
 def test_nested_exclude_inheritance():
     class ChildSchema(Schema):
         foo = fields.Field()
         bar = fields.Field()
         baz = fields.Field()
+
     class ParentSchema(Schema):
         bla = fields.Field()
         bli = fields.Field()
@@ -889,17 +889,16 @@
     sch = ParentSchema(exclude=('blubb.foo',))
     data = dict(bla=1, bli=2, blubb=dict(foo=42, bar=24, baz=242))
     result = sch.dump(data)
-    assert 'bla' in result.data
-    assert 'blubb' in result.data
-    assert 'bli' in result.data
-    child = result.data['blubb']
+    assert 'bla' in result
+    assert 'blubb' in result
+    assert 'bli' in result
+    child = result['blubb']
     assert 'foo' not in child
     assert 'bar' in child
     assert 'baz' not in child
 
 
 def test_nested_only_and_exclude():
->>>>>>> cf34acb0
     class ChildSchema(Schema):
         foo = fields.Field()
         bar = fields.Field()
@@ -926,6 +925,7 @@
         foo = fields.Field()
         bar = fields.Field()
         baz = fields.Field()
+
     class ParentSchema(Schema):
         bla = fields.Field()
         bli = fields.Field()
@@ -933,10 +933,10 @@
     sch = ParentSchema(exclude=('blubb.foo',))
     data = dict(bla=1, bli=2, blubb=dict(foo=42, bar=24, baz=242))
     result = sch.dump(data)
-    assert 'bla' in result.data
-    assert 'blubb' in result.data
-    assert 'bli' in result.data
-    child = result.data['blubb']
+    assert 'bla' in result
+    assert 'blubb' in result
+    assert 'bli' in result
+    child = result['blubb']
     assert 'foo' not in child
     assert 'bar' in child
     assert 'baz' not in child
@@ -947,6 +947,7 @@
         foo = fields.Field()
         bar = fields.Field()
         baz = fields.Field()
+
     class ParentSchema(Schema):
         bla = fields.Field()
         bli = fields.Field()
@@ -954,10 +955,10 @@
     sch = ParentSchema(only=('blubb.bar',))
     data = dict(bla=1, bli=2, blubb=dict(foo=42, bar=24, baz=242))
     result = sch.dump(data)
-    assert 'bla' not in result.data
-    assert 'blubb' in result.data
-    assert 'bli' not in result.data
-    child = result.data['blubb']
+    assert 'bla' not in result
+    assert 'blubb' in result
+    assert 'bli' not in result
+    child = result['blubb']
     assert 'foo' not in child
     assert 'bar' in child
     assert 'baz' not in child
@@ -970,6 +971,7 @@
         baz = fields.Field()
         ban = fields.Field()
         fuu = fields.Field()
+
     class ParentSchema(Schema):
         bla = fields.Field()
         bli = fields.Field()
@@ -977,10 +979,10 @@
     sch = ParentSchema(only=('blubb.foo', 'blubb.bar', 'blubb.baz'), exclude=('blubb.baz',))
     data = dict(bla=1, bli=2, blubb=dict(foo=42, bar=24, baz=242))
     result = sch.dump(data)
-    assert 'bla' not in result.data
-    assert 'blubb' in result.data
-    assert 'bli' not in result.data
-    child = result.data['blubb']
+    assert 'bla' not in result
+    assert 'blubb' in result
+    assert 'bli' not in result
+    child = result['blubb']
     assert 'foo' not in child
     assert 'bar' in child
     assert 'baz' not in child
@@ -1306,21 +1308,6 @@
     sch = MySchema(only=())
     assert 'foo' not in sch.dump({'foo': 'bar'})
 
-def test_nested_only_and_exclude():
-    class Inner(Schema):
-        foo = fields.Field()
-        bar = fields.Field()
-        baz = fields.Field()
-
-    class Outer(Schema):
-        inner = fields.Nested(Inner, only=('foo', 'bar'), exclude=('bar', ))
-
-    sch = Outer()
-    data = dict(inner=dict(foo=42, bar=24, baz=242))
-    result = sch.dump(data)
-    assert 'foo' in result['inner']
-    assert 'bar' not in result['inner']
-
 
 def test_nested_with_sets():
     class Inner(Schema):
