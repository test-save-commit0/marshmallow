--- conflicted
+++ resolved
@@ -672,13 +672,8 @@
     assert 'age' in s
 
 def test_invalid_only_param(user):
-<<<<<<< HEAD
-    with pytest.raises(KeyError, match='"_invalid"'):
-        UserSchema(only=("_invalid", "name")).dump(user)
-=======
     with pytest.raises(ValueError):
         UserSchema(only=('_invalid', 'name')).dump(user)
->>>>>>> c8cb6fbd
 
 def test_can_serialize_uuid(serialized_user, user):
     assert serialized_user['uid'] == str(user.uid)
@@ -975,7 +970,6 @@
         bla = fields.Field()
         bli = fields.Field()
         blubb = fields.Nested(ChildSchema, exclude=('foo',))
-
     sch = ParentSchema(only=('blubb.bar',))
     data = dict(bla=1, bli=2, blubb=dict(foo=42, bar=24, baz=242))
     result = sch.dump(data)
@@ -1298,14 +1292,6 @@
     assert 'bar' not in result
 
 
-<<<<<<< HEAD
-def test_exclude_invalid_attribute():
-    class MySchema(Schema):
-        foo = fields.Field()
-
-    with pytest.raises(KeyError, match='"bar"'):
-        MySchema(exclude=('bar',))
-=======
 def test_only_and_exclude_with_fields():
     class MySchema(Schema):
         foo = fields.Field()
@@ -1328,7 +1314,6 @@
 
     with pytest.raises(ValueError) as excinfo:
         MySchema(only=('foo', 'par'), exclude=('ban', ))
->>>>>>> c8cb6fbd
 
     assert 'foo' in str(excinfo)
     assert 'par' in str(excinfo)
@@ -1339,10 +1324,6 @@
     class MySchema(Schema):
         foo = fields.Field()
 
-<<<<<<< HEAD
-    with pytest.raises(KeyError, match='"bar"'):
-        MySchema(only=('bar',))
-=======
         class Meta:
             additional = ('bar', 'baz')
     sch = MySchema(only=('foo', 'bar'), exclude=('bar', ))
@@ -1368,13 +1349,11 @@
 
 
 def test_exclude_invalid_attribute():
-
     class MySchema(Schema):
         foo = fields.Field()
 
-    with pytest.raises(ValueError):
+    with pytest.raises(ValueError, match="'bar'"):
         MySchema(exclude=('bar', ))
->>>>>>> c8cb6fbd
 
 
 def test_only_bounded_by_fields():
@@ -1382,12 +1361,7 @@
         class Meta:
             fields = ('foo', )
 
-<<<<<<< HEAD
-    with pytest.raises(KeyError, match='"baz"'):
-        MySchema(only=('baz',))
-
-=======
-    with pytest.raises(ValueError):
+    with pytest.raises(ValueError, match="'baz'"):
         MySchema(only=('baz', ))
 
 
@@ -1399,7 +1373,6 @@
 
     with pytest.raises(ValueError):
         MySchema(only=('c', )).dump({'c': 3})
->>>>>>> c8cb6fbd
 
 def test_only_empty():
     class MySchema(Schema):
@@ -1473,8 +1446,9 @@
             fields = ('name',)
             exclude = ('notfound',)
 
-    with pytest.raises(KeyError, match='"notfound"'):
-        BadUserSchema()
+    with pytest.raises(ValueError, match="'notfound'"):
+        BadUserSchema().dump(user)
+
 
 def test_exclude_fields(user):
     s = UserExcludeSchema().dump(user)
