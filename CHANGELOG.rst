Changelog
---------

<<<<<<< HEAD
3.0.2 (unreleased)
++++++++++++++++++

Bug fixes:

- Fix incorrect ``super()`` call in ``SchemaMeta.__init__``.

3.0.1 (2019-08-21)
++++++++++++++++++

Bug fixes:

- Fix bug when nesting ``fields.DateTime`` within ``fields.List`` or ``fields.Tuple`` (:issue:`1357`).
  This bug was introduced in 3.0.0rc9. Thanks :user:`zblz` for reporting.

3.0.0 (2019-08-18)
++++++++++++++++++

Features:

- Optimize ``List(Nested(...))`` (:issue:`779`).
- Minor performance improvements and cleanup (:pr:`1328`).
- Add ``Schema.from_dict`` (:issue:`1312`).

Deprecations/Removals:

- ``Field.fail`` is deprecated. Use ``Field.make_error`` instead.
- Remove UUID validation from ``fields.UUID``, for consistency with other fields (:issue:`1132`).

Support:

- Various docs improvements (:pr:`1329`).

3.0.0rc9 (2019-07-31)
+++++++++++++++++++++

Features:

- *Backwards-incompatible*: Validation does not occur on serialization (:issue:`1132`).
  This significantly improves serialization performance.
- *Backwards-incompatible*: ``DateTime`` does not affect timezone information
  on serialization and deserialization (:issue:`1234`, :pr:`1287`).
- Add ``NaiveDateTime`` and ``AwareDateTime`` to enforce timezone awareness
  (:issue:`1234`, :pr:`1287`).
- *Backwards-incompatible*: ``List`` does not wrap single values in a list on
  serialization (:pr:`1307`).
- *Backwards-incompatible*: ``Schema.handle_error`` receives ``many`` and ``partial`` as keyword arguments (:pr:`1321`).
- Use `raise from` more uniformly to improve stack traces (:pr:`1313`).
- Rename ``Nested.__schema`` to ``Nested._schema`` to prevent name mangling (:issue:`1289`).
- Performance improvements (:pr:`1309`).

Deprecations/Removals:

- ``LocalDateTime`` is removed (:issue:`1234`).
- ``marshmallow.utils.utc`` is removed. Use ``datetime.timezone.utc`` instead.

Bug fixes:

- Fix behavior of `List(Nested("self"))` (`#779 (comment) <https://github.com/marshmallow-code/marshmallow/issues/779#issuecomment-396354987>`_).

Support:

- Document usage of  `validate.Regexp`'s usage `re.search` (:issue:`1285`). Thanks :user:`macdonaldezra`.

3.0.0rc8 (2019-07-04)
+++++++++++++++++++++

Features:

- Propagate ``only`` and ``exclude`` parameters to ``Nested`` fields
  within ``List`` and ``Dict`` (:issue:`779`, :issue:`946`).
- Use ``email.utils.parsedate_to_datetime`` instead of conditionally
  using dateutil for parsing RFC dates (:pr:`1246`).
- Use internal util functions instead of conditionally using dateutil
  for parsing  ISO 8601 datetimes, dates and times. Timezone info is now
  correctly deserialized whether or not dateutil is installed. (:pr:`1265`)
- Improve error messages for ``validate.Range``.
- Use ``raise from error`` for better stack traces (:pr:`1254`). Thanks
  :user:`fuhrysteve`.
- python-dateutil is no longer used. This resolves the inconsistent behavior
  based on the presence of python-dateutil (:issue:`497`, :issue:`1234`).

Bug fixes:

- Fix method resolution for ``__init__`` method of ``fields.Email`` and
  ``fields.URL`` (:issue:`1268`). Thanks :user:`dursk` for the catch and patch.
- Includes bug fixes from 2.19.4 and 2.19.5.

Other changes:

- *Backwards-incompatible*: Rename ``fields.List.container`` to ``fields.List.inner``,
  ``fields.Dict.key_container`` to ``fields.Dict.key_field``, and
  ``fields.Dict.value_container`` to ``fields.Dict.value_field``.
- Switch to Azure Pipelines for CI (:issue:`1261`).

3.0.0rc7 (2019-06-15)
+++++++++++++++++++++

Features:

- *Backwards-incompatible*: ``many`` is passed as a keyword argument to methods decorated with
  ``pre_load``, ``post_load``, ``pre_dump``, ``post_dump``,
  and ``validates_schema``. ``partial`` is passed as a keyword argument to
  methods decorated with ``pre_load``, ``post_load`` and ``validates_schema``.
  ``**kwargs`` should be added to all decorated methods.
- Add ``min_inclusive`` and ``max_exclusive`` parameters to
  ``validate.Range`` (:issue:`1221`). Thanks :user:`kdop` for the PR.

Bug fixes:

- Fix propagation of "partial" to Nested containers (part of :issue:`779`).
- Includes bug fix from 2.19.3.

Other changes:

- *Backwards-incompatible*: Use keyword-only arguments (:issue:`1216`).

3.0.0rc6 (2019-05-05)
+++++++++++++++++++++

Support:

- *Backwards-incompatible*: Remove support for Python 2 (:issue:`1120`).
  Only Python>=3.5 is supported.
  Thank you :user:`rooterkyberian` for the suggestion and the PR.
- *Backwards-incompatible*: Remove special-casing in ``fields.List`` and
  ``fields.Tuple`` for accessing nested attributes (:pr:`1188`).
  Use ``fields.List(fields.Pluck(...))`` instead.
- Add ``python_requires`` to ``setup.py`` (:pr:`1194`).
  Thanks :user:`hugovk`.
- Upgrade syntax with ``pyupgrade`` in pre-commit (:pr:`1195`). Thanks
  again :user:`hugovk`.

3.0.0rc5 (2019-03-30)
+++++++++++++++++++++

Features:

- Allow input value to be included in error messages
  for a number of fields (:pr:`1129`). Thanks :user:`hdoupe` for the PR.
- Improve default error messages for ``OneOf`` and ``ContainsOnly``
  (:issue:`885`). Thanks :user:`mcgfeller` for the suggestion
  and :user:`maxalbert` for the PR.

Deprecations/Removals:

- Remove ``fields.FormattedString`` (:issue:`1141`). Use
  ``fields.Function`` or ``fields.Method`` instead.

Bug fixes:

- Includes bug fix from 2.19.2.

3.0.0rc4 (2019-02-08)
+++++++++++++++++++++

Features:

- Add ``fields.Tuple`` (:issue:`1103`) Thanks :user:`zblz` for the PR.
- Add ``fields.Mapping``, which makes it easier to support other
  mapping types (e.g. ``OrderedDict``)  (:issue:`1092`).
  Thank :user:`sayanarijit` for the suggestion and the PR.

3.0.0rc3 (2019-01-13)
+++++++++++++++++++++

Features:

- Make the error messages for "unknown fields" and "invalid data type"
  configurable (:issue:`852`). Thanks :user:`Dunstrom` for the PR.
- ``fields.Boolean`` parses ``"yes"``/``"no"`` values (:pr:`1081`).
  Thanks :user:`r1b`.

Other changes:

- *Backwards-incompatible with previous 3.x versions*: Change ordering
  of ``keys`` and ``values`` arguments to ``fields.Dict``.
- Remove unused code in `marshmallow.utils`: ``is_indexable_but_not_string``,
  ``float_to_decimal``, ``decimal_to_fixed``, ``from_iso`` (:pr:`1088`).
- Remove unused ``marshmallow.compat.string_types``.

Bug fixes:

- Includes bug fix from 2.18.0.

3.0.0rc2 (2019-01-03)
+++++++++++++++++++++

Features:

- Add ``register`` *class Meta* option to allow bypassing marshmallow's
  internal class registry when memory usage is critical (:issue:`660`).

Bug fixes:

- Fix serializing dict-like objects with properties (:issue:`1060`).
  Thanks :user:`taion` for the fix.
- Fix populating ``ValidationError.valid_data`` for ``List`` and
  ``Dict`` fields (:issue:`766`).

Other changes:

- Add ``marshmallow.__version_info__`` (:pr:`1074`).
- Remove the ``marshmallow.marshalling`` internal module (:pr:`1070`).
- A ``ValueError`` is raised when the ``missing`` parameter is passed
  for required fields (:issue:`1040`).
- Extra keyword arguments passed to ``ValidationError`` in validators
  are no longer passed to the final ``ValidationError`` raised upon
  validation completion (:issue:`996`).

3.0.0rc1 (2018-11-29)
+++++++++++++++++++++

Features:

- *Backwards-incompatible*: Rework ``ValidationError`` API.
  It now expects a single field name, and error structures are merged
  in the final ``ValidationError`` raised when validation completes.
  This allows schema-level validators to raise errors for individual
  fields (:issue:`441`). Thanks :user:`maximkulkin` for
  writing the original ``merge_errors`` implementation in :pr:`442` and thanks
  :user:`lafrech` for completing the implementation in :pr:`1026`.

Bug fixes:

- Fix ``TypeError`` when serializing ``None`` with ``Pluck`` (:pr:`1049`).
  Thanks :user:`toffan` for the catch and patch.

3.0.0b20 (2018-11-01)
+++++++++++++++++++++

Bug fixes:

- Includes bug fixes from 2.16.2 and 2.16.3.

3.0.0b19 (2018-10-24)
+++++++++++++++++++++

Features:

- Support partial loading of nested fields (:pr:`438`). Thanks
  :user:`arbor-dwatson` for the PR. *Note*: Subclasses of ``fields.Nested``
  now take an additional ``partial`` parameter in the ``_deserialize``
  method.

Bug fixes:

- Restore ``Schema.TYPE_MAPPING``, which was removed in 3.0.0b17 (:issue:`1012`).

Other changes:

- *Backwards-incompatible*: ``_serialize`` and ``_deserialize`` methods of
all ``fields.Field`` subclasses must accept ``**kwargs`` (:pr:`1007`).


3.0.0b18 (2018-10-15)
+++++++++++++++++++++

Bug fixes:

- Fix ``Date`` deserialization when using custom format (:issue:`1001`). Thanks
  :user:`Ondkloss` for reporting.

Deprecations/Removals:

- ``prefix`` parameter or ``Schema`` class is removed (:issue:`991`). The same
  can be achieved using a ``@post_dump`` method.


3.0.0b17 (2018-10-13)
+++++++++++++++++++++

Features:

- Add ``format`` option to ``Date`` field (:pr:`869`).
- *Backwards-incompatible*: Rename ``DateTime``'s ``dateformat`` Meta option
  to ``datetimeformat``. ``dateformat`` now applies to ``Date`` (:pr:`869`).
  Thanks :user:`knagra` for implementing these changes.
- Enforce ISO 8601 when deserializing date and time (:issue:`899`).
  Thanks :user:`dushr` for the report and the work on the PR.
- *Backwards-incompatible*: Raise ``ValueError`` on ``Schema`` instantiation in
  case of ``attribute`` or ``data_key`` collision (:pr:`992`).

Bug fixes:

- Fix inconsistencies in field inference by refactoring the inference feature
  into a dedicated field (:issue:`809`). Thanks :user:`taion` for the PR.
- When ``unknown`` is not passed to ``Nested``, default to nested ``Schema``
  ``unknown`` meta option rather than ``RAISE`` (:pr:`963`).
  Thanks :user:`vgavro` for the PR.
- Fix loading behavior of ``fields.Pluck`` (:pr:`990`).
- Includes bug fix from 2.16.0.

3.0.0b16 (2018-09-20)
+++++++++++++++++++++

Bug fixes:

- Fix ``root`` attribute for nested container fields
  on inheriting schemas (:issue:`956`). Thanks :user:`bmcbu`
  for reporting.

3.0.0b15 (2018-09-18)
+++++++++++++++++++++

Bug fixes:

- Raise ``ValidationError`` instead of ``TypeError`` when non-iterable types are
  validated with ``many=True`` (:issue:`851`).
- ``many=True`` no longer iterates over ``str`` and ``collections.abc.Mapping`` objects and instead
  raises a ``ValidationError`` with ``{'_schema': ['Invalid input type.']}`` (:issue:`930`).
- Return ``[]`` as ``ValidationError.valid_data`` instead of ``{}`` when
  ``many=True`` (:issue:`907`).

Thanks :user:`tuukkamustonen` for implementing these changes.

3.0.0b14 (2018-09-15)
+++++++++++++++++++++

Features:

- Add ``fields.Pluck`` for serializing a single field from a nested object
  (:issue:`800`). Thanks :user:`timc13` for the feedback and :user:`deckar01`
  for the implementation.
- *Backwards-incompatible*: Passing a string argument as ``only`` to
  ``fields.Nested`` is no longer supported. Use ``fields.Pluck`` instead
  (:issue:`800`).
- Raise a `StringNotCollectionError` if ``only`` or ``exclude`` is
  passed as a string to ``fields.Nested`` (:pr:`931`).
- *Backwards-incompatible*: ``Float`` takes an ``allow_nan`` parameter to
  explicitly allow serializing and deserializing special values (``nan``,
  ``inf`` and ``-inf``). ``allow_nan`` defaults to ``False``.

Other changes:

- *Backwards-incompatible*: ``Nested`` field now defaults to ``unknown=RAISE``
  instead of ``EXCLUDE``. This harmonizes behavior with ``Schema`` that
  already defaults to ``RAISE`` (:issue:`908`). Thanks :user:`tuukkamustonen`.
- Tested against Python 3.7.

3.0.0b13 (2018-08-04)
+++++++++++++++++++++

Bug fixes:

- Errors reported by a schema-level validator for a field in a ``Nested`` field
  are stored under corresponding field name, not ``_schema`` key (:pr:`862`).
- Includes bug fix from 2.15.4.

Other changes:

- *Backwards-incompatible*: The ``unknown`` option now defaults to ``RAISE``
  (`#524 (comment) <https://github.com/marshmallow-code/marshmallow/issues/524#issuecomment-397165731>`_,
  :issue:`851`).
- *Backwards-incompatible*: When a schema error is raised with a ``dict`` as
  payload, the ``dict`` overwrites any existing error list. Before this change,
  it would be appended to the list.
- Raise a `StringNotCollectionError` if ``only`` or ``exclude`` is
  passed as a string (:issue:`316`). Thanks :user:`paulocheque` for
  reporting.

3.0.0b12 (2018-07-04)
+++++++++++++++++++++

Features:

- The behavior to apply when encountering unknown fields while deserializing
  can be controlled with the ``unknown`` option (:issue:`524`,
  :issue:`747`, :issue:`127`).
  It makes it possible to either "include", "exclude", or "raise".
  Thanks :user:`tuukkamustonen` for the suggestion and thanks
  :user:`ramnes` for the PR.

.. warning::

  The default for ``unknown`` will be changed to ``RAISE`` in the
  next release.

Other changes:

- *Backwards-incompatible*: Pre/Post-processors MUST return modified data.
  Returning ``None`` does not imply data were mutated (:issue:`347`). Thanks
  :user:`tdevelioglu` for reporting.
- *Backwards-incompatible*: ``only`` and ``exclude`` are bound by
  declared and additional fields. A ``ValueError`` is raised if invalid
  fields are passed (:issue:`636`). Thanks :user:`jan-23` for reporting.
  Thanks :user:`ikilledthecat` and :user:`deckar01` for the PRs.
- Format code using pre-commit (:pr:`855`).

Deprecations/Removals:

- ``ValidationError.fields`` is removed (:issue:`840`). Access field
  instances from ``Schema.fields``.

3.0.0b11 (2018-05-20)
+++++++++++++++++++++

Features:

- Clean up code for schema hooks (:pr:`814`). Thanks :user:`taion`.
- Minor performance improvement from simplifying ``utils.get_value`` (:pr:`811`). Thanks again :user:`taion`.
- Add ``require_tld`` argument to ``fields.URL`` (:issue:`749`). Thanks
  :user:`DenerKup` for reporting and thanks :user:`surik00` for the PR.
- ``fields.UUID`` deserializes ``bytes`` strings using ``UUID(bytes=b'...')`` (:pr:`625`).
  Thanks :user:`JeffBerger` for the suggestion and the PR.

Bug fixes:

- Fields nested within ``Dict`` correctly inherit context from their
  parent schema (:issue:`820`). Thanks :user:`RosanneZe` for reporting
  and :user:`deckar01` for the PR.
- Includes bug fix from 2.15.3.


3.0.0b10 (2018-05-10)
+++++++++++++++++++++

Bug fixes:

- Includes bugfixes from 2.15.2.

3.0.0b9 (2018-04-25)
++++++++++++++++++++

Features:

- *Backwards-incompatible*: ``missing`` and ``default`` values are
  passed in deserialized form (:issue:`378`). Thanks :user:`chadrik` for
  the suggestion and thanks :user:`lafrech` for the PR.

Bug fixes:

- Includes the bugfix from 2.15.1.

3.0.0b8 (2018-03-24)
++++++++++++++++++++

Features:

- *Backwards-incompatible*: Add ``data_key`` parameter to fields for
  specifying the key in the input and output data dict. This
  parameter replaces both ``load_from`` and ``dump_to`` (:issue:`717`).
  Thanks :user:`lafrech`.
- *Backwards-incompatible*: When `pass_original=True` is passed to one
  of the decorators and a collection is being (de)serialized, the
  `original_data` argument will be a single object unless
  `pass_many=True` is also passed to the decorator (:issue:`315`,
  :issue:`743`). Thanks :user:`stj` for the PR.
- *Backwards-incompatible*: Don't recursively check nested required
  fields when the Nested field's key is missing (:issue:`319`). This
  reverts :pr:`235`. Thanks :user:`chekunkov` reporting and thanks
  :user:`lafrech` for the PR.
- *Backwards-incompatible*: Change error message collection for `Dict` field (:issue:`730`). Note:
  this is backwards-incompatible with previous 3.0.0bX versions.
  Thanks :user:`shabble` for the report and thanks :user:`lafrech` for the PR.

3.0.0b7 (2018-02-03)
++++++++++++++++++++

Features:

- *Backwards-incompatible*: Schemas are always strict (:issue:`377`).
  The ``strict`` parameter is removed.
- *Backwards-incompatible*: `Schema().load` and `Schema().dump` return ``data`` instead of a
  ``(data, errors)`` tuple (:issue:`598`).
- *Backwards-incomaptible*: `Schema().load(None)` raises a
  `ValidationError` (:issue:`511`).

See :ref:`upgrading_3_0` for a guide on updating your code.

Thanks :user:`lafrech` for implementing these changes.
Special thanks to :user:`MichalKononenko`, :user:`douglas-treadwell`, and
:user:`maximkulkin` for the discussions on these changes.


Other changes:

- *Backwards-incompatible*: Field name is not checked when ``load_from``
  is specified (:pr:`714`). Thanks :user:`lafrech`.

Support:

- Add `Code of Conduct <https://marshmallow.readthedocs.io/en/dev/code_of_conduct.html>`_.


3.0.0b6 (2018-01-02)
++++++++++++++++++++

Bug fixes:

- Fixes `ValidationError.valid_data` when a nested field contains errors
  (:issue:`710`). This bug was introduced in 3.0.0b3. Thanks
  :user:`lafrech`.

Other changes:

- *Backwards-incompatible*: ``Email`` and ``URL`` fields don't validate
  on serialization (:issue:`608`). This makes them more consistent with the other
  fields and improves serialization performance. Thanks again :user:`lafrech`.
- ``validate.URL`` requires square brackets around IPv6 URLs (:issue:`707`). Thanks :user:`harlov`.

3.0.0b5 (2017-12-30)
++++++++++++++++++++

Features:

- Add support for structured dictionaries by providing values and keys arguments to the
  ``Dict`` field's constructor. This mirrors the ``List``
  field's ability to validate its items (:issue:`483`). Thanks :user:`deckar01`.

Other changes:

- *Backwards-incompatible*: ``utils.from_iso`` is deprecated in favor of
  ``utils.from_iso_datetime`` (:issue:`694`). Thanks :user:`sklarsa`.

3.0.0b4 (2017-10-23)
++++++++++++++++++++

Features:

- Add support for millisecond, minute, hour, and week precisions to
  ``fields.TimeDelta`` (:issue:`537`). Thanks :user:`Fedalto` for the
  suggestion and the PR.
- Includes features from release 2.14.0.


Support:

- Copyright year in docs uses CHANGELOG.rst's modified date for
  reproducible builds (:issue:`679`). Thanks :user:`bmwiedemann`.
- Test against Python 3.6 in tox. Thanks :user:`Fedalto`.
- Fix typo in exception message (:issue:`659`). Thanks :user:`wonderbeyond`
  for reporting and thanks :user:`yoichi` for the PR.

3.0.0b3 (2017-08-20)
++++++++++++++++++++

Features:

- Add ``valid_data`` attribute to ``ValidationError``.
- Add ``strict`` parameter to ``Integer`` (:issue:`667`). Thanks
  :user:`yoichi`.

Deprecations/Removals:

- Deprecate ``json_module`` option in favor of ``render_module`` (:issue:`364`, :issue:`130`). Thanks :user:`justanr` for the suggestion.

Bug fixes:

- Includes bug fixes from releases 2.13.5 and 2.13.6.
- *Backwards-incompatible* : ``Number`` fields don't accept booleans as valid input (:issue:`623`). Thanks :user:`tuukkamustonen` for the suggestion and thanks :user:`rowillia` for the PR.

Support:

- Add benchmark script. Thanks :user:`rowillia`.

3.0.0b2 (2017-03-19)
++++++++++++++++++++

Features:

- Add ``truthy`` and ``falsy`` params to ``fields.Boolean`` (:issue:`580`). Thanks :user:`zwack` for the PR. Note: This is potentially a breaking change if your code passes the `default` parameter positionally. Pass `default` as a keyword argument instead, e.g. ``fields.Boolean(default=True)``.

Other changes:

- *Backwards-incompatible*: ``validate.ContainsOnly`` allows empty and duplicate values (:issue:`516`, :issue:`603`). Thanks :user:`maximkulkin` for the suggestion and thanks :user:`lafrech` for the PR.

Bug fixes:

- Includes bug fixes from release 2.13.4.

3.0.0b1 (2017-03-10)
++++++++++++++++++++

Features:

- ``fields.Nested`` respects ``only='field'`` when deserializing (:issue:`307`). Thanks :user:`erlingbo` for the suggestion and the PR.
- ``fields.Boolean`` parses ``"on"``/``"off"`` (:issue:`580`). Thanks :user:`marcellarius` for the suggestion.


Other changes:

- Includes changes from release 2.13.2.
- *Backwards-incompatible*: ``skip_on_field_errors`` defaults to ``True`` for ``validates_schema`` (:issue:`352`).

3.0.0a1 (2017-02-26)
++++++++++++++++++++

Features:

- ``dump_only`` and ``load_only`` for ``Function`` and ``Method`` are set based on ``serialize`` and ``deserialize`` arguments (:issue:`328`).

Other changes:

- *Backwards-incompatible*: ``fields.Method`` and ``fields.Function`` no longer swallow ``AttributeErrors`` (:issue:`395`). Thanks :user:`bereal` for the suggestion.
- *Backwards-incompatible*: ``validators.Length`` is no longer a subclass of ``validators.Range`` (:issue:`458`). Thanks :user:`deckar01` for the catch and patch.
- *Backwards-incompatible*: ``utils.get_func_args`` no longer returns bound arguments. This is consistent with the behavior of ``inspect.signature``. This change prevents a DeprecationWarning on Python 3.5 (:issue:`415`, :issue:`479`). Thanks :user:`deckar01` for the PR.
- *Backwards-incompatible*: Change the signature of ``utils.get_value`` and ``Schema.get_attribute`` for consistency with Python builtins (e.g. ``getattr``) (:issue:`341`). Thanks :user:`stas` for reporting and thanks :user:`deckar01` for the PR.
- *Backwards-incompatible*: Don't unconditionally call callable attributes (:issue:`430`, reverts :issue:`242`). Thanks :user:`mirko` for the suggestion.
- Drop support for Python 2.6 and 3.3.

Deprecation/Removals:

- Remove ``__error_handler__``, ``__accessor__``, ``@Schema.error_handler``, and ``@Schema.accessor``. Override ``Schema.handle_error`` and ``Schema.get_attribute`` instead.
- Remove ``func`` parameter of ``fields.Function``. Remove ``method_name`` parameter of ``fields.Method`` (issue:`325`). Use the ``serialize`` parameter instead.
- Remove ``extra`` parameter from ``Schema``. Use a ``@post_dump`` method to add additional data.
=======
2.20.3 (2019-09-04)
*******************

Bug fixes:

- Don't swallow ``TypeError`` exceptions raised by ``Field._bind_to_schema`` or ``Schema.on_bind_field``.
>>>>>>> b2b8105c

2.20.2 (2019-08-20)
*******************

Bug fixes:

- Prevent warning about importing from ``collections`` on Python 3.7
  (:pr:`1354`). Thanks :user:`nicktimko` for the PR.

2.20.1 (2019-08-13)
*******************

Bug fixes:

- Fix bug that raised ``TypeError`` when invalid data type is
  passed to a nested schema with ``@validates`` (:issue:`1342`).

2.20.0 (2019-08-10)
*******************

Bug fixes:

- Fix deprecated functions' compatibility with Python 2 (:issue:`1337`).
  Thanks :user:`airstandley` for the catch and patch.
- Fix error message consistency for invalid input types on nested fields (:issue:`1303`).
  This is a backport of the fix in :pr:`857`. Thanks :user:`cristi23` for the
  thorough bug report and the PR.

Deprecation/Removal:

- Python 2.6 is no longer officially supported (:issue:`1274`).

2.19.5 (2019-06-18)
+++++++++++++++++++

Bug fixes:

- Fix deserializing ISO8601-formatted datetimes with less than 6-digit
  miroseconds (:issue:`1251`). Thanks :user:`diego-plan9` for reporting.

2.19.4 (2019-06-16)
+++++++++++++++++++

Bug fixes:

- Microseconds no longer gets lost when deserializing datetimes without dateutil
  installed (:issue:`1147`).

2.19.3 (2019-06-15)
+++++++++++++++++++

Bug fixes:

- Fix bug where nested fields in ``Meta.exclude`` would not work on
  multiple instantiations (:issue:`1212`). Thanks :user:`MHannila` for
  reporting.

2.19.2 (2019-03-30)
+++++++++++++++++++

Bug fixes:

- Handle ``OverflowError`` when (de)serializing large integers with
  ``fields.Float`` (:pr:`1177`). Thanks :user:`brycedrennan` for the PR.

2.19.1 (2019-03-16)
+++++++++++++++++++

Bug fixes:

- Fix bug where ``Nested(many=True)`` would skip first element when
  serializing a generator (:issue:`1163`). Thanks :user:`khvn26` for the
  catch and patch.

2.19.0 (2019-03-07)
+++++++++++++++++++

Deprecation/Removal:

- A `RemovedInMarshmallow3` warning is raised when using
  `fields.FormattedString`. Use `fields.Method` or `fields.Function`
  instead (:issue:`1141`).

2.18.1 (2019-02-15)
+++++++++++++++++++

Bug fixes:

- A ``ChangedInMarshmallow3Warning`` is no longer raised when
  ``strict=False`` (:issue:`1108`). Thanks :user:`Aegdesil` for
  reporting.

2.18.0 (2019-01-13)
+++++++++++++++++++

Features:

- Add warnings for functions in ``marshmallow.utils`` that are removed in
  marshmallow 3.

Bug fixes:

- Copying ``missing`` with ``copy.copy`` or ``copy.deepcopy`` will not
  duplicate it (:pr:`1099`).

2.17.0 (2018-12-26)
+++++++++++++++++++

Features:

- Add ``marshmallow.__version_info__`` (:pr:`1074`).
- Add warnings for API that is deprecated or changed to help users
  prepare for marshmallow 3 (:pr:`1075`).

2.16.3 (2018-11-01)
+++++++++++++++++++

Bug fixes:

- Prevent memory leak when dynamically creating classes with ``type()``
  (:issue:`732`). Thanks :user:`asmodehn` for writing the tests to
  reproduce this issue.

2.16.2 (2018-10-30)
+++++++++++++++++++

Bug fixes:

- Prevent warning about importing from ``collections`` on Python 3.7
  (:issue:`1027`). Thanks :user:`nkonin` for reporting and
  :user:`jmargeta` for the PR.

2.16.1 (2018-10-17)
+++++++++++++++++++

Bug fixes:

- Remove spurious warning about implicit collection handling
  (:issue:`998`). Thanks :user:`lalvarezguillen` for reporting.

2.16.0 (2018-10-10)
+++++++++++++++++++

Bug fixes:

- Allow username without password in basic auth part of the url in
  ``fields.Url`` (:pr:`982`). Thanks user:`alefnula` for the PR.

Other changes:

- Drop support for Python 3.3 (:pr:`987`).

2.15.6 (2018-09-20)
+++++++++++++++++++

Bug fixes:

- Prevent ``TypeError`` when a non-collection is passed to a ``Schema`` with ``many=True``.
  Instead, raise ``ValidationError`` with ``{'_schema': ['Invalid input type.']}`` (:issue:`906`).
- Fix ``root`` attribute for nested container fields on list
  on inheriting schemas (:issue:`956`). Thanks :user:`bmcbu`
  for reporting.

These fixes were backported from 3.0.0b15 and 3.0.0b16.


2.15.5 (2018-09-15)
+++++++++++++++++++

Bug fixes:

- Handle empty SQLAlchemy lazy lists gracefully when dumping (:issue:`948`).
  Thanks :user:`vke-code` for the catch and :user:`YuriHeupa` for the patch.

2.15.4 (2018-08-04)
+++++++++++++++++++

Bug fixes:

- Respect ``load_from`` when reporting errors for ``@validates('field_name')``
  (:issue:`748`). Thanks :user:`m-novikov` for the catch and patch.

2.15.3 (2018-05-20)
+++++++++++++++++++

Bug fixes:

- Fix passing ``only`` as a string to ``nested`` when the passed field
  defines ``dump_to`` (:issue:`800`, :issue:`822`). Thanks
  :user:`deckar01` for the catch and patch.

2.15.2 (2018-05-10)
+++++++++++++++++++

Bug fixes:

- Fix a race condition in validation when concurrent threads use the
  same ``Schema`` instance (:issue:`783`). Thanks :user:`yupeng0921` and
  :user:`lafrech` for the fix.
- Fix serialization behavior of
  ``fields.List(fields.Integer(as_string=True))`` (:issue:`788`). Thanks
  :user:`cactus` for reporting and :user:`lafrech` for the fix.
- Fix behavior of ``exclude`` parameter when passed from parent to
  nested schemas (:issue:`728`). Thanks :user:`timc13` for reporting and
  :user:`deckar01` for the fix.

2.15.1 (2018-04-25)
+++++++++++++++++++

Bug fixes:

- :cve:`CVE-2018-17175`: Fix behavior when an empty list is passed as the ``only`` argument
  (:issue:`772`). Thanks :user:`deckar01` for reporting and thanks
  :user:`lafrech` for the fix.

2.15.0 (2017-12-02)
+++++++++++++++++++

Bug fixes:

- Handle ``UnicodeDecodeError`` when deserializing ``bytes`` with a
  ``String`` field (:issue:`650`). Thanks :user:`dan-blanchard` for the
  suggestion and thanks :user:`4lissonsilveira` for the PR.

2.14.0 (2017-10-23)
+++++++++++++++++++

Features:

- Add ``require_tld`` parameter to ``validate.URL`` (:issue:`664`).
  Thanks :user:`sduthil` for the suggestion and the PR.

2.13.6 (2017-08-16)
+++++++++++++++++++

Bug fixes:

- Fix serialization of types that implement `__getitem__`
  (:issue:`669`). Thanks :user:`MichalKononenko`.

2.13.5 (2017-04-12)
+++++++++++++++++++

Bug fixes:

- Fix validation of iso8601-formatted dates (:issue:`556`). Thanks :user:`lafrech` for reporting.

2.13.4 (2017-03-19)
+++++++++++++++++++

Bug fixes:

- Fix symmetry of serialization and deserialization behavior when passing a dot-delimited path to the ``attribute`` parameter of fields (:issue:`450`). Thanks :user:`itajaja` for reporting.

2.13.3 (2017-03-11)
+++++++++++++++++++

Bug fixes:

- Restore backwards-compatibility of ``SchemaOpts`` constructor (:issue:`597`). Thanks :user:`Wesmania` for reporting and thanks :user:`frol` for the fix.

2.13.2 (2017-03-10)
+++++++++++++++++++

Bug fixes:

- Fix inheritance of ``ordered`` option when ``Schema`` subclasses define ``class Meta`` (:issue:`593`). Thanks :user:`frol`.

Support:

- Update contributing docs.

2.13.1 (2017-03-04)
+++++++++++++++++++

Bug fixes:

- Fix sorting on Schema subclasses when ``ordered=True`` (:issue:`592`). Thanks :user:`frol`.

2.13.0 (2017-02-18)
+++++++++++++++++++

Features:

- Minor optimizations (:issue:`577`). Thanks :user:`rowillia` for the PR.

2.12.2 (2017-01-30)
+++++++++++++++++++

Bug fixes:

- Unbound fields return `None` rather returning the field itself. This fixes a corner case introduced in :issue:`572`. Thanks :user:`touilleMan` for reporting and :user:`YuriHeupa` for the fix.

2.12.1 (2017-01-23)
+++++++++++++++++++

Bug fixes:

- Fix behavior when a ``Nested`` field is composed within a ``List`` field (:issue:`572`). Thanks :user:`avish` for reporting and :user:`YuriHeupa` for the PR.

2.12.0 (2017-01-22)
+++++++++++++++++++

Features:

- Allow passing nested attributes (e.g. ``'child.field'``) to the ``dump_only`` and ``load_only`` parameters of ``Schema`` (:issue:`572`). Thanks :user:`YuriHeupa` for the PR.
- Add ``schemes`` parameter to ``fields.URL`` (:issue:`574`). Thanks :user:`mosquito` for the PR.

2.11.1 (2017-01-08)
+++++++++++++++++++

Bug fixes:

- Allow ``strict`` class Meta option to be overriden by constructor (:issue:`550`). Thanks :user:`douglas-treadwell` for reporting and thanks :user:`podhmo` for the PR.

2.11.0 (2017-01-08)
+++++++++++++++++++

Features:

- Import ``marshmallow.fields`` in ``marshmallow/__init__.py`` to save an import when importing the ``marshmallow`` module (:issue:`557`). Thanks :user:`mindojo-victor`.

Support:

- Documentation: Improve example in "Validating Original Input Data" (:issue:`558`). Thanks :user:`altaurog`.
- Test against Python 3.6.

2.10.5 (2016-12-19)
+++++++++++++++++++

Bug fixes:

- Reset user-defined kwargs passed to ``ValidationError`` on each ``Schema.load`` call (:issue:`565`). Thanks :user:`jbasko` for the catch and patch.

Support:

- Tests: Fix redefinition of ``test_utils.test_get_value()`` (:issue:`562`). Thanks :user:`nelfin`.

2.10.4 (2016-11-18)
+++++++++++++++++++

Bug fixes:

- `Function` field works with callables that use Python 3 type annotations (:issue:`540`). Thanks :user:`martinstein` for reporting and thanks :user:`sabinem`, :user:`lafrech`, and :user:`maximkulkin` for the work on the PR.

2.10.3 (2016-10-02)
+++++++++++++++++++

Bug fixes:

- Fix behavior for serializing missing data with ``Number`` fields when ``as_string=True`` is passed (:issue:`538`). Thanks :user:`jessemyers` for reporting.

2.10.2 (2016-09-25)
+++++++++++++++++++

Bug fixes:

- Use fixed-point notation rather than engineering notation when serializing with ``Decimal`` (:issue:`534`). Thanks :user:`gdub`.
- Fix UUID validation on serialization and deserialization of ``uuid.UUID`` objects (:issue:`532`). Thanks :user:`pauljz`.

2.10.1 (2016-09-14)
+++++++++++++++++++

Bug fixes:

- Fix behavior when using ``validate.Equal(False)`` (:issue:`484`). Thanks :user:`pktangyue` for reporting and thanks :user:`tuukkamustonen` for the fix.
- Fix ``strict`` behavior when errors are raised in ``pre_dump``/``post_dump`` processors (:issue:`521`). Thanks :user:`tvuotila` for the catch and patch.
- Fix validation of nested fields on dumping (:issue:`528`). Thanks again :user:`tvuotila`.

2.10.0 (2016-09-05)
+++++++++++++++++++

Features:

- Errors raised by pre/post-load/dump methods will be added to a schema's errors dictionary (:issue:`472`). Thanks :user:`dbertouille` for the suggestion and for the PR.

2.9.1 (2016-07-21)
++++++++++++++++++

Bug fixes:

- Fix serialization of ``datetime.time`` objects with microseconds (:issue:`464`). Thanks :user:`Tim-Erwin` for reporting and thanks :user:`vuonghv` for the fix.
- Make ``@validates`` consistent with field validator behavior: if validation fails, the field will not be included in the deserialized output (:issue:`391`). Thanks :user:`martinstein` for reporting and thanks :user:`vuonghv` for the fix.

2.9.0 (2016-07-06)
++++++++++++++++++

- ``Decimal`` field coerces input values to a string before deserializing to a `decimal.Decimal` object in order to avoid transformation of float values under 12 significant digits (:issue:`434`, :issue:`435`). Thanks :user:`davidthornton` for the PR.

2.8.0 (2016-06-23)
++++++++++++++++++

Features:

- Allow ``only`` and ``exclude`` parameters to take nested fields, using dot-delimited syntax (e.g. ``only=['blog.author.email']``) (:issue:`402`). Thanks :user:`Tim-Erwin` and :user:`deckar01` for the discussion and implementation.

Support:

- Update tasks.py for compatibility with invoke>=0.13.0. Thanks :user:`deckar01`.

2.7.3 (2016-05-05)
++++++++++++++++++

- Make ``field.parent`` and ``field.name`` accessible to ``on_bind_field`` (:issue:`449`). Thanks :user:`immerrr`.

2.7.2 (2016-04-27)
++++++++++++++++++

No code changes in this release. This is a reupload in order to distribute an sdist for the last hotfix release. See :issue:`443`.

Support:

- Update license entry in setup.py to fix RPM distributions (:issue:`433`). Thanks :user:`rrajaravi` for reporting.

2.7.1 (2016-04-08)
++++++++++++++++++

Bug fixes:

- Only add Schemas to class registry if a class name is provided. This allows Schemas to be
  constructed dynamically using the ``type`` constructor without getting added to the class registry (which is useful for saving memory).

2.7.0 (2016-04-04)
++++++++++++++++++

Features:

- Make context available to ``Nested`` field's ``on_bind_field`` method (:issue:`408`). Thanks :user:`immerrr` for the PR.
- Pass through user ``ValidationError`` kwargs (:issue:`418`). Thanks :user:`russelldavies` for helping implement this.

Other changes:

- Remove unused attributes ``root``, ``parent``, and ``name`` from ``SchemaABC`` (:issue:`410`). Thanks :user:`Tim-Erwin` for the PR.

2.6.1 (2016-03-17)
++++++++++++++++++

Bug fixes:

- Respect `load_from` when reporting errors for nested required fields (:issue:`414`). Thanks :user:`yumike`.

2.6.0 (2016-02-01)
++++++++++++++++++

Features:

- Add ``partial`` argument to ``Schema.validate`` (:issue:`379`). Thanks :user:`tdevelioglu` for the PR.
- Add ``equal`` argument to ``validate.Length``. Thanks :user:`daniloakamine`.
- Collect all validation errors for each item deserialized by a ``List`` field (:issue:`345`). Thanks :user:`maximkulkin` for the report and the PR.

2.5.0 (2016-01-16)
++++++++++++++++++

Features:

- Allow a tuple of field names to be passed as the ``partial`` argument to ``Schema.load`` (:issue:`369`). Thanks :user:`tdevelioglu` for the PR.
- Add ``schemes`` argument to ``validate.URL`` (:issue:`356`).

2.4.2 (2015-12-08)
++++++++++++++++++

Bug fixes:

- Prevent duplicate error messages when validating nested collections (:issue:`360`). Thanks :user:`alexmorken` for the catch and patch.

2.4.1 (2015-12-07)
++++++++++++++++++

Bug fixes:

- Serializing an iterator will not drop the first item (:issue:`343`, :issue:`353`). Thanks :user:`jmcarp` for the patch. Thanks :user:`edgarallang` and :user:`jmcarp` for reporting.

2.4.0 (2015-12-06)
++++++++++++++++++

Features:

- Add ``skip_on_field_errors`` parameter to ``validates_schema`` (:issue:`323`). Thanks :user:`jjvattamattom` for the suggestion and :user:`d-sutherland` for the PR.

Bug fixes:

- Fix ``FormattedString`` serialization (:issue:`348`). Thanks :user:`acaird` for reporting.
- Fix ``@validates`` behavior when used when ``attribute`` is specified and ``strict=True`` (:issue:`350`). Thanks :user:`density` for reporting.

2.3.0 (2015-11-22)
++++++++++++++++++

Features:

- Add ``dump_to`` parameter to fields (:issue:`310`). Thanks :user:`ShayanArmanPercolate` for the suggestion. Thanks :user:`franciscod` and :user:`ewang` for the PRs.
- The ``deserialize`` function passed to ``fields.Function`` can optionally receive a ``context`` argument (:issue:`324`). Thanks :user:`DamianHeard`.
- The ``serialize`` function passed to ``fields.Function`` is optional (:issue:`325`). Thanks again :user:`DamianHeard`.
- The ``serialize`` function passed to ``fields.Method`` is optional (:issue:`329`). Thanks :user:`justanr`.

Deprecation/Removal:

- The ``func`` argument of ``fields.Function`` has been renamed to ``serialize``.
- The ``method_name`` argument of ``fields.Method`` has been renamed to ``serialize``.

``func`` and ``method_name`` are still present for backwards-compatibility, but they will both be removed in marshmallow 3.0.

2.2.1 (2015-11-11)
++++++++++++++++++

Bug fixes:

- Skip field validators for fields that aren't included in ``only`` (:issue:`320`). Thanks :user:`carlos-alberto` for reporting and :user:`eprikazc` for the PR.

2.2.0 (2015-10-26)
++++++++++++++++++

Features:

- Add support for partial deserialization with the ``partial`` argument to ``Schema`` and ``Schema.load`` (:issue:`290`). Thanks :user:`taion`.

Deprecation/Removals:

- ``Query`` and ``QuerySelect`` fields are removed.
- Passing of strings to ``required`` and ``allow_none`` is removed. Pass the ``error_messages`` argument instead.

Support:

- Add example of Schema inheritance in docs (:issue:`225`). Thanks :user:`martinstein` for the suggestion and :user:`juanrossi` for the PR.
- Add "Customizing Error Messages" section to custom fields docs.

2.1.3 (2015-10-18)
++++++++++++++++++

Bug fixes:

- Fix serialization of collections for which `iter` will modify position, e.g. Pymongo cursors (:issue:`303`). Thanks :user:`Mise` for the catch and patch.

2.1.2 (2015-10-14)
++++++++++++++++++

Bug fixes:

- Fix passing data to schema validator when using ``@validates_schema(many=True)`` (:issue:`297`). Thanks :user:`d-sutherland` for reporting.
- Fix usage of ``@validates`` with a nested field when ``many=True`` (:issue:`298`). Thanks :user:`nelfin` for the catch and patch.

2.1.1 (2015-10-07)
++++++++++++++++++

Bug fixes:

- ``Constant`` field deserializes to its value regardless of whether its field name is present in input data (:issue:`291`). Thanks :user:`fayazkhan` for reporting.

2.1.0 (2015-09-30)
++++++++++++++++++

Features:

- Add ``Dict`` field for arbitrary mapping data (:issue:`251`). Thanks :user:`dwieeb` for adding this and :user:`Dowwie` for the suggestion.
- Add ``Field.root`` property, which references the field's Schema.

Deprecation/Removals:

- The ``extra`` param of ``Schema`` is deprecated. Add extra data in a ``post_load`` method instead.
- ``UnmarshallingError`` and ``MarshallingError`` are removed.

Bug fixes:

- Fix storing multiple schema-level validation errors (:issue:`287`). Thanks :user:`evgeny-sureev` for the patch.
- If ``missing=None`` on a field, ``allow_none`` will be set to ``True``.

Other changes:

- A ``List's`` inner field will have the list field set as its parent. Use ``root`` to access the ``Schema``.

2.0.0 (2015-09-25)
++++++++++++++++++

Features:

- Make error messages configurable at the class level and instance level (``Field.default_error_messages`` attribute and ``error_messages`` parameter, respectively).

Deprecation/Removals:

- Remove ``make_object``. Use a ``post_load`` method instead (:issue:`277`).
- Remove the ``error`` parameter and attribute of ``Field``.
- Passing string arguments to ``required`` and ``allow_none`` is deprecated. Pass the ``error_messages`` argument instead. **This API will be removed in version 2.2**.
- Remove ``Arbitrary``, ``Fixed``, and ``Price`` fields (:issue:`86`). Use ``Decimal`` instead.
- Remove ``Select`` / ``Enum`` fields (:issue:`135`). Use the ``OneOf`` validator instead.

Bug fixes:

- Fix error format for ``Nested`` fields when ``many=True``. Thanks :user:`alexmorken`.
- ``pre_dump`` methods are invoked before implicit field creation. Thanks :user:`makmanalp` for reporting.
- Return correct "required" error message for ``Nested`` field.
- The ``only`` argument passed to a ``Schema`` is bounded by the ``fields`` option (:issue:`183`). Thanks :user:`lustdante` for the suggestion.

Changes from 2.0.0rc2:

- ``error_handler`` and ``accessor`` options are replaced with the ``handle_error`` and ``get_attribute`` methods :issue:`284`.
- Remove ``marshmallow.compat.plain_function`` since it is no longer used.
- Non-collection values are invalid input for ``List`` field (:issue:`231`). Thanks :user:`density` for reporting.
- Bug fix: Prevent infinite loop when validating a required, self-nested field. Thanks :user:`Bachmann1234` for the fix.

2.0.0rc2 (2015-09-16)
+++++++++++++++++++++

Deprecation/Removals:

- ``make_object`` is deprecated. Use a ``post_load`` method instead (:issue:`277`). **This method will be removed in the final 2.0 release**.
- ``Schema.accessor`` and ``Schema.error_handler`` decorators are deprecated. Define the ``accessor`` and ``error_handler`` class Meta options instead.

Bug fixes:

- Allow non-field names to be passed to ``ValidationError`` (:issue:`273`). Thanks :user:`evgeny-sureev` for the catch and patch.

Changes from 2.0.0rc1:

- The ``raw`` parameter of the ``pre_*``, ``post_*``, ``validates_schema`` decorators was renamed to ``pass_many`` (:issue:`276`).
- Add ``pass_original`` parameter to ``post_load`` and ``post_dump`` (:issue:`216`).
- Methods decorated with the ``pre_*``, ``post_*``, and ``validates_*`` decorators must be instance methods. Class methods and instance methods are not supported at this time.

2.0.0rc1 (2015-09-13)
+++++++++++++++++++++

Features:

- *Backwards-incompatible*: ``fields.Field._deserialize`` now takes ``attr`` and ``data`` as arguments (:issue:`172`). Thanks :user:`alexmic` and :user:`kevinastone` for the suggestion.
- Allow a ``Field's`` ``attribute`` to be modified during deserialization (:issue:`266`). Thanks :user:`floqqi`.
- Allow partially-valid data to be returned for ``Nested`` fields (:issue:`269`). Thanks :user:`jomag` for the suggestion.
- Add ``Schema.on_bind_field`` hook which allows a ``Schema`` to modify its fields when they are bound.
- Stricter validation of string, boolean, and number fields (:issue:`231`). Thanks :user:`touilleMan` for the suggestion.
- Improve consistency of error messages.

Deprecation/Removals:

- ``Schema.validator``, ``Schema.preprocessor``, and ``Schema.data_handler`` are removed. Use ``validates_schema``, ``pre_load``, and ``post_dump`` instead.
- ``QuerySelect``  and ``QuerySelectList`` are deprecated (:issue:`227`). **These fields will be removed in version 2.1.**
- ``utils.get_callable_name`` is removed.

Bug fixes:

- If a date format string is passed to a ``DateTime`` field, it is always used for deserialization (:issue:`248`). Thanks :user:`bartaelterman` and :user:`praveen-p`.

Support:

- Documentation: Add "Using Context" section to "Extending Schemas" page (:issue:`224`).
- Include tests and docs in release tarballs (:issue:`201`).
- Test against Python 3.5.

2.0.0b5 (2015-08-23)
++++++++++++++++++++

Features:

- If a field corresponds to a callable attribute, it will be called upon serialization. Thanks :user:`alexmorken`.
- Add ``load_only`` and ``dump_only`` class Meta options. Thanks :user:`kelvinhammond`.
- If a ``Nested`` field is required, recursively validate any required fields in the nested schema (:issue:`235`). Thanks :user:`max-orhai`.
- Improve error message if a list of dicts is not passed to a ``Nested`` field for which ``many=True``. Thanks again :user:`max-orhai`.

Bug fixes:

- `make_object` is only called after all validators and postprocessors have finished (:issue:`253`). Thanks :user:`sunsongxp` for reporting.
- If an invalid type is passed to ``Schema`` and ``strict=False``, store a ``_schema`` error in the errors dict rather than raise an exception (:issue:`261`). Thanks :user:`density` for reporting.

Other changes:

- ``make_object`` is only called when input data are completely valid (:issue:`243`). Thanks :user:`kissgyorgy` for reporting.
- Change default error messages for ``URL`` and ``Email`` validators so that they don't include user input (:issue:`255`).
- ``Email`` validator permits email addresses with non-ASCII characters, as per RFC 6530 (:issue:`221`). Thanks :user:`lextoumbourou` for reporting and :user:`mwstobo` for sending the patch.

2.0.0b4 (2015-07-07)
++++++++++++++++++++

Features:

- ``List`` field respects the ``attribute`` argument of the inner field. Thanks :user:`jmcarp`.
- The ``container`` field ``List`` field has access to its parent ``Schema`` via its ``parent`` attribute. Thanks again :user:`jmcarp`.

Deprecation/Removals:

- Legacy validator functions have been removed (:issue:`73`). Use the class-based validators in ``marshmallow.validate`` instead.

Bug fixes:

- ``fields.Nested`` correctly serializes nested ``sets`` (:issue:`233`). Thanks :user:`traut`.

Changes from 2.0.0b3:

- If ``load_from`` is used on deserialization, the value of ``load_from`` is used as the key in the errors dict (:issue:`232`). Thanks :user:`alexmorken`.

2.0.0b3 (2015-06-14)
+++++++++++++++++++++

Features:

- Add ``marshmallow.validates_schema`` decorator for defining schema-level validators (:issue:`116`).
- Add ``marshmallow.validates`` decorator for defining field validators as Schema methods (:issue:`116`). Thanks :user:`philtay`.
- Performance improvements.
- Defining ``__marshallable__`` on complex objects is no longer necessary.
- Add ``fields.Constant``. Thanks :user:`kevinastone`.

Deprecation/Removals:

- Remove ``skip_missing`` class Meta option. By default, missing inputs are excluded from serialized output (:issue:`211`).
- Remove optional ``context`` parameter that gets passed to methods for ``Method`` fields.
- ``Schema.validator`` is deprecated. Use ``marshmallow.validates_schema`` instead.
- ``utils.get_func_name`` is removed. Use ``utils.get_callable_name`` instead.

Bug fixes:

- Fix serializing values from keyed tuple types (regression of :issue:`28`). Thanks :user:`makmanalp` for reporting.

Other changes:

- Remove unnecessary call to ``utils.get_value`` for ``Function`` and ``Method`` fields (:issue:`208`). Thanks :user:`jmcarp`.
- Serializing a collection without passing ``many=True`` will not result in an error. Be very careful to pass the ``many`` argument when necessary.

Support:

- Documentation: Update Flask and Peewee examples. Update Quickstart.

Changes from 2.0.0b2:

- ``Boolean`` field serializes ``None`` to ``None``, for consistency with other fields (:issue:`213`). Thanks :user:`cmanallen` for reporting.
- Bug fix: ``load_only`` fields do not get validated during serialization.
- Implicit passing of original, raw data to Schema validators is removed. Use ``@marshmallow.validates_schema(pass_original=True)`` instead.

2.0.0b2 (2015-05-03)
++++++++++++++++++++

Features:

- Add useful ``__repr__`` methods to validators (:issue:`204`). Thanks :user:`philtay`.
- *Backwards-incompatible*: By default, ``NaN``, ``Infinity``, and ``-Infinity`` are invalid values for ``fields.Decimal``. Pass ``allow_nan=True`` to allow these values. Thanks :user:`philtay`.

Changes from 2.0.0b1:

- Fix serialization of ``None`` for `Time`, `TimeDelta`, and `Date` fields (a regression introduced in 2.0.0a1).

Includes bug fixes from 1.2.6.

2.0.0b1 (2015-04-26)
++++++++++++++++++++

Features:

- Errored fields will not appear in (de)serialized output dictionaries (:issue:`153`, :issue:`202`).
- Instantiate ``OPTIONS_CLASS`` in ``SchemaMeta``. This makes ``Schema.opts`` available in metaclass methods. It also causes validation to occur earlier (upon ``Schema`` class declaration rather than instantiation).
- Add ``SchemaMeta.get_declared_fields`` class method to support adding additional declared fields.

Deprecation/Removals:

- Remove ``allow_null`` parameter of ``fields.Nested`` (:issue:`203`).

Changes from 2.0.0a1:

- Fix serialization of `None` for ``fields.Email``.

2.0.0a1 (2015-04-25)
++++++++++++++++++++

Features:

- *Backwards-incompatible*: When ``many=True``, the errors dictionary returned by ``dump`` and ``load`` will be keyed on the indices of invalid items in the (de)serialized collection (:issue:`75`). Add ``index_errors=False`` on a Schema's ``class Meta`` options to disable this behavior.
- *Backwards-incompatible*: By default, fields will raise a ValidationError if the input is ``None``. The ``allow_none`` parameter can override this behavior.
- *Backwards-incompatible*: A ``Field's`` ``default`` parameter is only used if explicitly set and the field's value is missing in the input to `Schema.dump`. If not set, the key will not be present in the serialized output for missing values . This is the behavior for *all* fields. ``fields.Str`` no longer defaults to ``''``, ``fields.Int`` no longer defaults to ``0``, etc. (:issue:`199`). Thanks :user:`jmcarp` for the feedback.
- In ``strict`` mode, a ``ValidationError`` is raised. Error messages are accessed via the ``ValidationError's`` ``messages`` attribute (:issue:`128`).
- Add ``allow_none`` parameter to ``fields.Field``. If ``False`` (the default), validation fails when the field's value is ``None`` (:issue:`76`, :issue:`111`). If ``allow_none`` is ``True``, ``None`` is considered valid and will deserialize to ``None``.
- Schema-level validators can store error messages for multiple fields (:issue:`118`). Thanks :user:`ksesong` for the suggestion.
- Add ``pre_load``, ``post_load``, ``pre_dump``, and ``post_dump`` Schema method decorators for defining pre- and post- processing routines (:issue:`153`, :issue:`179`). Thanks :user:`davidism`, :user:`taion`, and :user:`jmcarp` for the suggestions and feedback. Thanks :user:`taion` for the implementation.
- Error message for ``required`` validation is configurable. (:issue:`78`). Thanks :user:`svenstaro` for the suggestion. Thanks :user:`0xDCA` for the implementation.
- Add ``load_from`` parameter to fields (:issue:`125`). Thanks :user:`hakjoon`.
- Add ``load_only`` and ``dump_only`` parameters to fields (:issue:`61`, :issue:`87`). Thanks :user:`philtay`.
- Add `missing` parameter to fields (:issue:`115`). Thanks :user:`philtay`.
- Schema validators can take an optional ``raw_data`` argument which contains raw input data, incl. data not specified in the schema (:issue:`127`). Thanks :user:`ryanlowe0`.
- Add ``validate.OneOf`` (:issue:`135`) and ``validate.ContainsOnly`` (:issue:`149`) validators. Thanks :user:`philtay`.
- Error messages for validators can be interpolated with `{input}` and other values (depending on the validator).
- ``fields.TimeDelta`` always serializes to an integer value in order to avoid rounding errors (:issue:`105`). Thanks :user:`philtay`.
- Add ``include`` class Meta option to support field names which are Python keywords (:issue:`139`). Thanks :user:`nickretallack` for the suggestion.
- ``exclude`` parameter is respected when used together with ``only`` parameter (:issue:`165`). Thanks :user:`lustdante` for the catch and patch.
- ``fields.List`` works as expected with generators and sets (:issue:`185`). Thanks :user:`sergey-aganezov-jr`.

Deprecation/Removals:

- ``MarshallingError`` and ``UnmarshallingError`` error are deprecated in favor of a single ``ValidationError`` (:issue:`160`).
- ``context`` argument passed to Method fields is deprecated. Use ``self.context`` instead (:issue:`184`).
- Remove ``ForcedError``.
- Remove support for generator functions that yield validators (:issue:`74`). Plain generators of validators are still supported.
- The ``Select/Enum`` field is deprecated in favor of using `validate.OneOf` validator (:issue:`135`).
- Remove legacy, pre-1.0 API (``Schema.data`` and ``Schema.errors`` properties) (:issue:`73`).
- Remove ``null`` value.

Other changes:

- ``Marshaller``, ``Unmarshaller`` were moved to ``marshmallow.marshalling``. These should be considered private API (:issue:`129`).
- Make ``allow_null=True`` the default for ``Nested`` fields. This will make ``None`` serialize to ``None`` rather than a dictionary with empty values (:issue:`132`). Thanks :user:`nickrellack` for the suggestion.

1.2.6 (2015-05-03)
++++++++++++++++++

Bug fixes:

- Fix validation error message for ``fields.Decimal``.
- Allow error message for ``fields.Boolean`` to be customized with the ``error`` parameter (like other fields).

1.2.5 (2015-04-25)
++++++++++++++++++

Bug fixes:

- Fix validation of invalid types passed to a ``Nested`` field when ``many=True`` (:issue:`188`). Thanks :user:`juanrossi` for reporting.

Support:

- Fix pep8 dev dependency for flake8. Thanks :user:`taion`.

1.2.4 (2015-03-22)
++++++++++++++++++

Bug fixes:

- Fix behavior of ``as_string`` on ``fields.Integer`` (:issue:`173`). Thanks :user:`taion` for the catch and patch.

Other changes:

- Remove dead code from ``fields.Field``. Thanks :user:`taion`.

Support:

- Correction to ``_postprocess`` method in docs. Thanks again :user:`taion`.

1.2.3 (2015-03-15)
++++++++++++++++++

Bug fixes:

- Fix inheritance of ``ordered`` class Meta option (:issue:`162`). Thanks :user:`stephenfin` for reporting.

1.2.2 (2015-02-23)
++++++++++++++++++

Bug fixes:

- Fix behavior of ``skip_missing`` and ``accessor`` options when ``many=True`` (:issue:`137`). Thanks :user:`3rdcycle`.
- Fix bug that could cause an ``AttributeError`` when nesting schemas with schema-level validators (:issue:`144`). Thanks :user:`vovanbo` for reporting.

1.2.1 (2015-01-11)
++++++++++++++++++

Bug fixes:

- A ``Schema's`` ``error_handler``--if defined--will execute if ``Schema.validate`` returns validation errors (:issue:`121`).
- Deserializing `None` returns `None` rather than raising an ``AttributeError`` (:issue:`123`). Thanks :user:`RealSalmon` for the catch and patch.

1.2.0 (2014-12-22)
++++++++++++++++++

Features:

- Add ``QuerySelect`` and ``QuerySelectList`` fields (:issue:`84`).
- Convert validators in ``marshmallow.validate`` into class-based callables to make them easier to use when declaring fields (:issue:`85`).
- Add ``Decimal`` field which is safe to use when dealing with precise numbers (:issue:`86`).

Thanks :user:`philtay` for these contributions.

Bug fixes:

- ``Date`` fields correctly deserializes to a ``datetime.date`` object when ``python-dateutil`` is not installed (:issue:`79`). Thanks :user:`malexer` for the catch and patch.
- Fix bug that raised an ``AttributeError`` when using a class-based validator.
- Fix ``as_string`` behavior of Number fields when serializing to default value.
- Deserializing ``None`` or the empty string with either a ``DateTime``, ``Date``, ``Time`` or ``TimeDelta`` results in the correct unmarshalling errors (:issue:`96`). Thanks :user:`svenstaro` for reporting and helping with this.
- Fix error handling when deserializing invalid UUIDs (:issue:`106`). Thanks :user:`vesauimonen` for the catch and patch.
- ``Schema.loads`` correctly defaults to use the value of ``self.many`` rather than defaulting to ``False`` (:issue:`108`). Thanks :user:`davidism` for the catch and patch.
- Validators, data handlers, and preprocessors are no longer shared between schema subclasses (:issue:`88`). Thanks :user:`amikholap` for reporting.
- Fix error handling when passing a ``dict`` or ``list`` to a ``ValidationError`` (:issue:`110`). Thanks :user:`ksesong` for reporting.

Deprecation:

- The validator functions in the ``validate`` module are deprecated in favor of the class-based validators (:issue:`85`).
- The ``Arbitrary``, ``Price``, and ``Fixed`` fields are deprecated in favor of the ``Decimal`` field (:issue:`86`).

Support:

- Update docs theme.
- Update contributing docs (:issue:`77`).
- Fix namespacing example in "Extending Schema" docs. Thanks :user:`Ch00k`.
- Exclude virtualenv directories from syntax checking (:issue:`99`). Thanks :user:`svenstaro`.


1.1.0 (2014-12-02)
++++++++++++++++++

Features:

- Add ``Schema.validate`` method which validates input data against a schema. Similar to ``Schema.load``, but does not call ``make_object`` and only returns the errors dictionary.
- Add several validation functions to the ``validate`` module. Thanks :user:`philtay`.
- Store field name and instance on exceptions raised in ``strict`` mode.

Bug fixes:

- Fix serializing dictionaries when field names are methods of ``dict`` (e.g. ``"items"``). Thanks :user:`rozenm` for reporting.
- If a Nested field is passed ``many=True``, ``None`` serializes to an empty list. Thanks :user:`nickretallack` for reporting.
- Fix behavior of ``many`` argument passed to ``dump`` and ``load``. Thanks :user:`svenstaro` for reporting and helping with this.
- Fix ``skip_missing`` behavior for ``String`` and ``List`` fields. Thanks :user:`malexer` for reporting.
- Fix compatibility with python-dateutil 2.3.
- More consistent error messages across DateTime, TimeDelta, Date, and Time fields.

Support:

- Update Flask and Peewee examples.

1.0.1 (2014-11-18)
++++++++++++++++++

Hotfix release.

- Ensure that errors dictionary is correctly cleared on each call to Schema.dump and Schema.load.

1.0.0 (2014-11-16)
++++++++++++++++++

Adds new features, speed improvements, better error handling, and updated documentation.

- Add ``skip_missing`` ``class Meta`` option.
- A field's ``default`` may be a callable.
- Allow accessor function to be configured via the ``Schema.accessor`` decorator or the ``__accessor__`` class member.
- ``URL`` and ``Email`` fields are validated upon serialization.
- ``dump`` and ``load`` can receive the ``many`` argument.
- Move a number of utility functions from fields.py to utils.py.
- More useful ``repr`` for ``Field`` classes.
- If a field's default is ``fields.missing`` and its serialized value is ``None``, it will not be included in the final serialized result.
- Schema.dumps no longer coerces its result to a binary string on Python 3.
- *Backwards-incompatible*: Schema output is no longer an ``OrderedDict`` by default. If you want ordered field output, you must explicitly set the ``ordered`` option to ``True``.
- *Backwards-incompatible*: `error` parameter of the `Field` constructor is deprecated. Raise a `ValidationError` instead.
- Expanded test coverage.
- Updated docs.

1.0.0-a (2014-10-19)
++++++++++++++++++++

Major reworking and simplification of the public API, centered around support for deserialization, improved validation, and a less stateful ``Schema`` class.

* Rename ``Serializer`` to ``Schema``.
* Support for deserialization.
* Use the ``Schema.dump`` and ``Schema.load`` methods for serializing and deserializing, respectively.
* *Backwards-incompatible*: Remove ``Serializer.json`` and ``Serializer.to_json``. Use ``Schema.dumps`` instead.
* Reworked fields interface.
* *Backwards-incompatible*: ``Field`` classes implement ``_serialize`` and ``_deserialize`` methods. ``serialize`` and ``deserialize`` comprise the public API for a ``Field``. ``Field.format`` and ``Field.output`` have been removed.
* Add ``exceptions.ForcedError`` which allows errors to be raised during serialization (instead of storing errors in the ``errors`` dict).
* *Backwards-incompatible*: ``DateTime`` field serializes to ISO8601 format by default (instead of RFC822).
* *Backwards-incompatible*: Remove ``Serializer.factory`` method. It is no longer necessary with the ``dump`` method.
* *Backwards-incompatible*: Allow nesting a serializer within itself recursively. Use ``exclude`` or ``only`` to prevent infinite recursion.
* *Backwards-incompatible*: Multiple errors can be stored for a single field. The errors dictionary returned by ``load`` and ``dump`` have lists of error messages keyed by field name.
* Remove ``validated`` decorator. Validation occurs within ``Field`` methods.
* ``Function`` field raises a ``ValueError`` if an uncallable object is passed to its constructor.
* ``Nested`` fields inherit context from their parent.
* Add ``Schema.preprocessor`` and ``Schema.validator`` decorators for registering preprocessing and schema-level validation functions respectively.
* Custom error messages can be specified by raising a ``ValidationError`` within a validation function.
* Extra keyword arguments passed to a Field are stored as metadata.
* Fix ordering of field output.
* Fix behavior of the ``required`` parameter on ``Nested`` fields.
* Fix serializing keyed tuple types (e.g. ``namedtuple``) with ``class Meta`` options.
* Fix default value for ``Fixed`` and ``Price`` fields.
* Fix serialization of binary strings.
* ``Schemas`` can inherit fields from non-``Schema`` base classes (e.g. mixins). Also, fields are inherited according to the MRO (rather than recursing over base classes). Thanks :user:`jmcarp`.
* Add ``Str``, ``Bool``, and ``Int`` field class aliases.

0.7.0 (2014-06-22)
++++++++++++++++++

* Add ``Serializer.error_handler`` decorator that registers a custom error handler.
* Add ``Serializer.data_handler`` decorator that registers data post-processing callbacks.
* *Backwards-incompatible*: ``process_data`` method is deprecated. Use the ``data_handler`` decorator instead.
* Fix bug that raised error when passing ``extra`` data together with ``many=True``. Thanks :user:`buttsicles` for reporting.
* If ``required=True`` validation is violated for a given ``Field``, it will raise an error message that is different from the message specified by the ``error`` argument. Thanks :user:`asteinlein`.
* More generic error message raised when required field is missing.
* ``validated`` decorator should only wrap a ``Field`` class's ``output`` method.

0.6.0 (2014-06-03)
++++++++++++++++++

* Fix bug in serializing keyed tuple types, e.g. ``namedtuple`` and ``KeyedTuple``.
* Nested field can load a serializer by its class name as a string. This makes it easier to implement 2-way nesting.
* Make Serializer.data override-able.

0.5.5 (2014-05-02)
++++++++++++++++++

* Add ``Serializer.factory`` for creating a factory function that returns a Serializer instance.
* ``MarshallingError`` stores its underlying exception as an instance variable. This is useful for inspecting errors.
* ``fields.Select`` is aliased to ``fields.Enum``.
* Add ``fields.__all__`` and ``marshmallow.__all__`` so that the modules can be more easily extended.
* Expose ``Serializer.OPTIONS_CLASS`` as a class variable so that options defaults can be overridden.
* Add ``Serializer.process_data`` hook that allows subclasses to manipulate the final output data.

0.5.4 (2014-04-17)
++++++++++++++++++

* Add ``json_module`` class Meta option.
* Add ``required`` option to fields . Thanks :user:`DeaconDesperado`.
* Tested on Python 3.4 and PyPy.

0.5.3 (2014-03-02)
++++++++++++++++++

* Fix ``Integer`` field default. It is now ``0`` instead of ``0.0``. Thanks :user:`kalasjocke`.
* Add ``context`` param to ``Serializer``. Allows accessing arbitrary objects in ``Function`` and ``Method`` fields.
* ``Function`` and ``Method`` fields raise ``MarshallingError`` if their argument is uncallable.


0.5.2 (2014-02-10)
++++++++++++++++++

* Enable custom field validation via the ``validate`` parameter.
* Add ``utils.from_rfc`` for parsing RFC datestring to Python datetime object.

0.5.1 (2014-02-02)
++++++++++++++++++

* Avoid unnecessary attribute access in ``utils.to_marshallable_type`` for improved performance.
* Fix RFC822 formatting for localized datetimes.

0.5.0 (2013-12-29)
++++++++++++++++++

* Can customize validation error messages by passing the ``error`` parameter to a field.
* *Backwards-incompatible*: Rename ``fields.NumberField`` -> ``fields.Number``.
* Add ``fields.Select``. Thanks :user:`ecarreras`.
* Support nesting a Serializer within itself by passing ``"self"`` into ``fields.Nested`` (only up to depth=1).
* *Backwards-incompatible*: No implicit serializing of collections. Must set ``many=True`` if serializing to a list. This ensures that marshmallow handles singular objects correctly, even if they are iterable.
* If Nested field ``only`` parameter is a field name, only return a single value for the nested object (instead of a dict) or a flat list of values.
* Improved performance and stability.

0.4.1 (2013-12-01)
++++++++++++++++++

* An object's ``__marshallable__`` method, if defined, takes precedence over ``__getitem__``.
* Generator expressions can be passed to a serializer.
* Better support for serializing list-like collections (e.g. ORM querysets).
* Other minor bugfixes.

0.4.0 (2013-11-24)
++++++++++++++++++

* Add ``additional`` `class Meta` option.
* Add ``dateformat`` `class Meta` option.
* Support for serializing UUID, date, time, and timedelta objects.
* Remove ``Serializer.to_data`` method. Just use ``Serialize.data`` property.
* String field defaults to empty string instead of ``None``.
* *Backwards-incompatible*: ``isoformat`` and ``rfcformat`` functions moved to utils.py.
* *Backwards-incompatible*: Validation functions moved to validate.py.
* *Backwards-incompatible*: Remove types.py.
* Reorder parameters to ``DateTime`` field (first parameter is dateformat).
* Ensure that ``to_json`` returns bytestrings.
* Fix bug with including an object property in ``fields`` Meta option.
* Fix bug with passing ``None`` to a serializer.

0.3.1 (2013-11-16)
++++++++++++++++++

* Fix bug with serializing dictionaries.
* Fix error raised when serializing empty list.
* Add ``only`` and ``exclude`` parameters to Serializer constructor.
* Add ``strict`` parameter and option: causes Serializer to raise an error if invalid data are passed in, rather than storing errors.
* Updated Flask + SQLA example in docs.

0.3.0 (2013-11-14)
++++++++++++++++++

* Declaring Serializers just got easier. The *class Meta* paradigm allows you to specify fields more concisely. Can specify ``fields`` and ``exclude`` options.
* Allow date formats to be changed by passing ``format`` parameter to ``DateTime`` field constructor. Can either be ``"rfc"`` (default), ``"iso"``, or a date format string.
* More useful error message when declaring fields as classes (instead of an instance, which is the correct usage).
* Rename MarshallingException -> MarshallingError.
* Rename marshmallow.core -> marshmallow.serializer.

0.2.1 (2013-11-12)
++++++++++++++++++

* Allow prefixing field names.
* Fix storing errors on Nested Serializers.
* Python 2.6 support.

0.2.0 (2013-11-11)
++++++++++++++++++

* Field-level validation.
* Add ``fields.Method``.
* Add ``fields.Function``.
* Allow binding of extra data to a serialized object by passing the ``extra`` param when initializing a ``Serializer``.
* Add ``relative`` paramater to ``fields.Url`` that allows for relative URLs.

0.1.0 (2013-11-10)
++++++++++++++++++

* First release.<|MERGE_RESOLUTION|>--- conflicted
+++ resolved
@@ -1,7 +1,6 @@
 Changelog
 ---------
 
-<<<<<<< HEAD
 3.0.2 (unreleased)
 ++++++++++++++++++
 
@@ -608,14 +607,13 @@
 - Remove ``__error_handler__``, ``__accessor__``, ``@Schema.error_handler``, and ``@Schema.accessor``. Override ``Schema.handle_error`` and ``Schema.get_attribute`` instead.
 - Remove ``func`` parameter of ``fields.Function``. Remove ``method_name`` parameter of ``fields.Method`` (issue:`325`). Use the ``serialize`` parameter instead.
 - Remove ``extra`` parameter from ``Schema``. Use a ``@post_dump`` method to add additional data.
-=======
+
 2.20.3 (2019-09-04)
 *******************
 
 Bug fixes:
 
 - Don't swallow ``TypeError`` exceptions raised by ``Field._bind_to_schema`` or ``Schema.on_bind_field``.
->>>>>>> b2b8105c
 
 2.20.2 (2019-08-20)
 *******************
