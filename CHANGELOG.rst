--- conflicted
+++ resolved
@@ -1,7 +1,6 @@
 Changelog
 ---------
 
-<<<<<<< HEAD
 3.0.0 (unreleased)
 ******************
 
@@ -459,7 +458,6 @@
 - Remove ``func`` parameter of ``fields.Function``. Remove ``method_name`` parameter of ``fields.Method`` (issue:`325`). Use the ``serialize`` parameter instead.
 - Remove ``extra`` parameter from ``Schema``. Use a ``@post_dump`` method to add additional data.
 
-=======
 2.18.1 (2019-02-15)
 +++++++++++++++++++
 
@@ -469,7 +467,6 @@
   ``strict=False`` (:issue:`1108`). Thanks :user:`Aegdesil` for
   reporting.
 
->>>>>>> b1f32014
 2.18.0 (2019-01-13)
 +++++++++++++++++++
 
