--- conflicted
+++ resolved
@@ -1,7 +1,6 @@
 Changelog
 ---------
 
-<<<<<<< HEAD
 2.11.0 (unreleased)
 ++++++++++++++++++
 
@@ -12,7 +11,7 @@
 Support:
 
 - Documentation: Improve example in "Validating Original Input Data" (:issue:`558`). Thanks :user:`altaurog`.
-=======
+
 2.10.5 (2016-12-19)
 +++++++++++++++++++
 
@@ -22,7 +21,6 @@
 
 Support:
 
->>>>>>> 4e29d900
 - Tests: Fix redefinition of ``test_utils.test_get_value()`` (:issue:`562`). Thanks :user:`nelfin`.
 
 2.10.4 (2016-11-18)
