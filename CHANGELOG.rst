Changelog
---------

<<<<<<< HEAD
3.0.0 (unreleased)
******************

Features:

- Allow input value to be included in error messages
  for a number of fields (:pr:`1129`). Thanks :user:`hdoupe` for the PR.

Deprecations/Removals:

- Remove ``fields.FormattedString`` (:issue:`1141`). Use
  ``fields.Function`` or ``fields.Method`` instead.

3.0.0rc4 (2019-02-08)
*********************

Features:

- Add ``fields.Tuple`` (:issue:`1103`) Thanks :user:`zblz` for the PR.
- Add ``fields.Mapping``, which makes it easier to support other
  mapping types (e.g. ``OrderedDict``)  (:issue:`1092`).
  Thank :user:`sayanarijit` for the suggestion and the PR.

3.0.0rc3 (2019-01-13)
*********************

Features:

- Make the error messages for "unknown fields" and "invalid data type"
  configurable (:issue:`852`). Thanks :user:`Dunstrom` for the PR.
- ``fields.Boolean`` parses ``"yes"``/``"no"`` values (:pr:`1081`).
  Thanks :user:`r1b`.

Other changes:

- *Backwards-incompatible with previous 3.x versions*: Change ordering
  of ``keys`` and ``values`` arguments to ``fields.Dict``.
- Remove unused code in `marshmallow.utils`: ``is_indexable_but_not_string``,
  ``float_to_decimal``, ``decimal_to_fixed``, ``from_iso`` (:pr:`1088`).
- Remove unused ``marshmallow.compat.string_types``.

Bug fixes:

- Includes bug fix from 2.18.0.

3.0.0rc2 (2019-01-03)
+++++++++++++++++++++

Features:

- Add ``register`` *class Meta* option to allow bypassing marshmallow's
  internal class registry when memory usage is critical (:issue:`660`).

Bug fixes:

- Fix serializing dict-like objects with properties (:issue:`1060`).
  Thanks :user:`taion` for the fix.
- Fix populating ``ValidationError.valid_data`` for ``List`` and
  ``Dict`` fields (:issue:`766`).

Other changes:

- Add ``marshmallow.__version_info__`` (:pr:`1074`).
- Remove the ``marshmallow.marshalling`` internal module (:pr:`1070`).
- A ``ValueError`` is raised when the ``missing`` parameter is passed
  for required fields (:issue:`1040`).
- Extra keyword arguments passed to ``ValidationError`` in validators
  are no longer passed to the final ``ValidationError`` raised upon
  validation completion (:issue:`996`).

3.0.0rc1 (2018-11-29)
+++++++++++++++++++++

Features:

- *Backwards-incompatible*: Rework ``ValidationError`` API.
  It now expects a single field name, and error structures are merged
  in the final ``ValidationError`` raised when validation completes.
  This allows schema-level validators to raise errors for individual
  fields (:issue:`441`). Thanks :user:`maximkulkin` for
  writing the original ``merge_errors`` implementation in :pr:`442` and thanks
  :user:`lafrech` for completing the implementation in :pr:`1026`.

Bug fixes:

- Fix ``TypeError`` when serializing ``None`` with ``Pluck`` (:pr:`1049`).
  Thanks :user:`toffan` for the catch and patch.

3.0.0b20 (2018-11-01)
+++++++++++++++++++++

Bug fixes:

- Includes bug fixes from 2.16.2 and 2.16.3.

3.0.0b19 (2018-10-24)
+++++++++++++++++++++

Features:

- Support partial loading of nested fields (:pr:`438`). Thanks
  :user:`arbor-dwatson` for the PR. *Note*: Subclasses of ``fields.Nested``
  now take an additional ``partial`` parameter in the ``_deserialize``
  method.

Bug fixes:

- Restore ``Schema.TYPE_MAPPING``, which was removed in 3.0.0b17 (:issue:`1012`).

3.0.0b18 (2018-10-15)
+++++++++++++++++++++

Bug fixes:

- Fix ``Date`` deserialization when using custom format (:issue:`1001`). Thanks
  :user:`Ondkloss` for reporting.

Deprecations/Removals:

- ``prefix`` parameter or ``Schema`` class is removed (:issue:`991`). The same
  can be achieved using a ``@post_dump`` method.


3.0.0b17 (2018-10-13)
+++++++++++++++++++++

Features:

- Add ``format`` option to ``Date`` field (:pr:`869`).
- *Backwards-incompatible*: Rename ``DateTime``'s ``dateformat`` Meta option
  to ``datetimeformat``. ``dateformat`` now applies to ``Date`` (:pr:`869`).
  Thanks :user:`knagra` for implementing these changes.
- Enforce ISO 8601 when deserializing date and time (:issue:`899`).
  Thanks :user:`dushr` for the report and the work on the PR.
- *Backwards-incompatible*: Raise ``ValueError`` on ``Schema`` instantiation in
  case of ``attribute`` or ``data_key`` collision (:pr:`992`).

Bug fixes:

- Fix inconsistencies in field inference by refactoring the inference feature
  into a dedicated field (:issue:`809`). Thanks :user:`taion` for the PR.
- When ``unknown`` is not passed to ``Nested``, default to nested ``Schema``
  ``unknown`` meta option rather than ``RAISE`` (:pr:`963`).
  Thanks :user:`vgavro` for the PR.
- Fix loading behavior of ``fields.Pluck`` (:pr:`990`).
- Includes bug fix from 2.16.0.

3.0.0b16 (2018-09-20)
+++++++++++++++++++++

Bug fixes:

- Fix ``root`` attribute for nested container fields
  on inheriting schemas (:issue:`956`). Thanks :user:`bmcbu`
  for reporting.

3.0.0b15 (2018-09-18)
+++++++++++++++++++++

Bug fixes:

- Raise ``ValidationError`` instead of ``TypeError`` when non-iterable types are
  validated with ``many=True`` (:issue:`851`).
- ``many=True`` no longer iterates over ``str`` and ``collections.abc.Mapping`` objects and instead
  raises a ``ValidationError`` with ``{'_schema': ['Invalid input type.']}`` (:issue:`930`).
- Return ``[]`` as ``ValidationError.valid_data`` instead of ``{}`` when
  ``many=True`` (:issue:`907`).

Thanks :user:`tuukkamustonen` for implementing these changes.

3.0.0b14 (2018-09-15)
+++++++++++++++++++++

Features:

- Add ``fields.Pluck`` for serializing a single field from a nested object
  (:issue:`800`). Thanks :user:`timc13` for the feedback and :user:`deckar01`
  for the implementation.
- *Backwards-incompatible*: Passing a string argument as ``only`` to
  ``fields.Nested`` is no longer supported. Use ``fields.Pluck`` instead
  (:issue:`800`).
- Raise a `StringNotCollectionError` if ``only`` or ``exclude`` is
  passed as a string to ``fields.Nested`` (:pr:`931`).
- *Backwards-incompatible*: ``Float`` takes an ``allow_nan`` parameter to
  explicitly allow serializing and deserializing special values (``nan``,
  ``inf`` and ``-inf``). ``allow_nan`` defaults to ``False``.

Other changes:

- *Backwards-incompatible*: ``Nested`` field now defaults to ``unknown=RAISE``
  instead of ``EXCLUDE``. This harmonizes behavior with ``Schema`` that
  already defaults to ``RAISE`` (:issue:`908`). Thanks :user:`tuukkamustonen`.
- Tested against Python 3.7.

3.0.0b13 (2018-08-04)
+++++++++++++++++++++

Bug fixes:

- Errors reported by a schema-level validator for a field in a ``Nested`` field
  are stored under corresponding field name, not ``_schema`` key (:pr:`862`).
- Includes bug fix from 2.15.4.

Other changes:

- *Backwards-incompatible*: The ``unknown`` option now defaults to ``RAISE``
  (`#524 (comment) <https://github.com/marshmallow-code/marshmallow/issues/524#issuecomment-397165731>`_,
  :issue:`851`).
- *Backwards-incompatible*: When a schema error is raised with a ``dict`` as
  payload, the ``dict`` overwrites any existing error list. Before this change,
  it would be appended to the list.
- Raise a `StringNotCollectionError` if ``only`` or ``exclude`` is
  passed as a string (:issue:`316`). Thanks :user:`paulocheque` for
  reporting.

3.0.0b12 (2018-07-04)
+++++++++++++++++++++

Features:

- The behavior to apply when encountering unknown fields while deserializing
  can be controlled with the ``unknown`` option (:issue:`524`,
  :issue:`747`, :issue:`127`).
  It makes it possible to either "include", "exclude", or "raise".
  Thanks :user:`tuukkamustonen` for the suggestion and thanks
  :user:`ramnes` for the PR.

.. warning::

  The default for ``unknown`` will be changed to ``RAISE`` in the
  next release.

Other changes:

- *Backwards-incompatible*: Pre/Post-processors MUST return modified data.
  Returning ``None`` does not imply data were mutated (:issue:`347`). Thanks
  :user:`tdevelioglu` for reporting.
- *Backwards-incompatible*: ``only`` and ``exclude`` are bound by
  declared and additional fields. A ``ValueError`` is raised if invalid
  fields are passed (:issue:`636`). Thanks :user:`jan-23` for reporting.
  Thanks :user:`ikilledthecat` and :user:`deckar01` for the PRs.
- Format code using pre-commit (:pr:`855`).

Deprecations/Removals:

- ``ValidationError.fields`` is removed (:issue:`840`). Access field
  instances from ``Schema.fields``.

3.0.0b11 (2018-05-20)
+++++++++++++++++++++

Features:

- Clean up code for schema hooks (:pr:`814`). Thanks :user:`taion`.
- Minor performance improvement from simplifying ``utils.get_value`` (:pr:`811`). Thanks again :user:`taion`.
- Add ``require_tld`` argument to ``fields.URL`` (:issue:`749`). Thanks
  :user:`DenerKup` for reporting and thanks :user:`surik00` for the PR.
- ``fields.UUID`` deserializes ``bytes`` strings using ``UUID(bytes=b'...')`` (:pr:`625`).
  Thanks :user:`JeffBerger` for the suggestion and the PR.

Bug fixes:

- Fields nested within ``Dict`` correctly inherit context from their
  parent schema (:issue:`820`). Thanks :user:`RosanneZe` for reporting
  and :user:`deckar01` for the PR.
- Includes bug fix from 2.15.3.


3.0.0b10 (2018-05-10)
+++++++++++++++++++++

Bug fixes:

- Includes bugfixes from 2.15.2.

3.0.0b9 (2018-04-25)
++++++++++++++++++++

Features:

- *Backwards-incompatible*: ``missing`` and ``default`` values are
  passed in deserialized form (:issue:`378`). Thanks :user:`chadrik` for
  the suggestion and thanks :user:`lafrech` for the PR.

Bug fixes:

- Includes the bugfix from 2.15.1.

3.0.0b8 (2018-03-24)
++++++++++++++++++++

Features:

- *Backwards-incompatible*: Add ``data_key`` parameter to fields for
  specifying the key in the input and output data dict. This
  parameter replaces both ``load_from`` and ``dump_to`` (:issue:`717`).
  Thanks :user:`lafrech`.
- *Backwards-incompatible*: When `pass_original=True` is passed to one
  of the decorators and a collection is being (de)serialized, the
  `original_data` argument will be a single object unless
  `pass_many=True` is also passed to the decorator (:issue:`315`,
  :issue:`743`). Thanks :user:`stj` for the PR.
- *Backwards-incompatible*: Don't recursively check nested required
  fields when the Nested field's key is missing (:issue:`319`). This
  reverts :pr:`235`. Thanks :user:`chekunkov` reporting and thanks
  :user:`lafrech` for the PR.
- *Backwards-incompatible*: Change error message collection for `Dict` field (:issue:`730`). Note:
  this is backwards-incompatible with previous 3.0.0bX versions.
  Thanks :user:`shabble` for the report and thanks :user:`lafrech` for the PR.

3.0.0b7 (2018-02-03)
++++++++++++++++++++

Features:

- *Backwards-incompatible*: Schemas are always strict (:issue:`377`).
  The ``strict`` parameter is removed.
- *Backwards-incompatible*: `Schema().load` and `Schema().dump` return ``data`` instead of a
  ``(data, errors)`` tuple (:issue:`598`).
- *Backwards-incomaptible*: `Schema().load(None)` raises a
  `ValidationError` (:issue:`511`).

See :ref:`upgrading_3_0` for a guide on updating your code.

Thanks :user:`lafrech` for implementing these changes.
Special thanks to :user:`MichalKononenko`, :user:`douglas-treadwell`, and
:user:`maximkulkin` for the discussions on these changes.


Other changes:

- *Backwards-incompatible*: Field name is not checked when ``load_from``
  is specified (:pr:`714`). Thanks :user:`lafrech`.

Support:

- Add `Code of Conduct <https://marshmallow.readthedocs.io/en/dev/code_of_conduct.html>`_.


3.0.0b6 (2018-01-02)
++++++++++++++++++++

Bug fixes:

- Fixes `ValidationError.valid_data` when a nested field contains errors
  (:issue:`710`). This bug was introduced in 3.0.0b3. Thanks
  :user:`lafrech`.

Other changes:

- *Backwards-incompatible*: ``Email`` and ``URL`` fields don't validate
  on serialization (:issue:`608`). This makes them more consistent with the other
  fields and improves serialization performance. Thanks again :user:`lafrech`.
- ``validate.URL`` requires square brackets around IPv6 URLs (:issue:`707`). Thanks :user:`harlov`.

3.0.0b5 (2017-12-30)
++++++++++++++++++++

Features:

- Add support for structured dictionaries by providing values and keys arguments to the
  ``Dict`` field's constructor. This mirrors the ``List``
  field's ability to validate its items (:issue:`483`). Thanks :user:`deckar01`.

Other changes:

- *Backwards-incompatible*: ``utils.from_iso`` is deprecated in favor of
  ``utils.from_iso_datetime`` (:issue:`694`). Thanks :user:`sklarsa`.

3.0.0b4 (2017-10-23)
++++++++++++++++++++

Features:

- Add support for millisecond, minute, hour, and week precisions to
  ``fields.TimeDelta`` (:issue:`537`). Thanks :user:`Fedalto` for the
  suggestion and the PR.
- Includes features from release 2.14.0.


Support:

- Copyright year in docs uses CHANGELOG.rst's modified date for
  reproducible builds (:issue:`679`). Thanks :user:`bmwiedemann`.
- Test against Python 3.6 in tox. Thanks :user:`Fedalto`.
- Fix typo in exception message (:issue:`659`). Thanks :user:`wonderbeyond`
  for reporting and thanks :user:`yoichi` for the PR.

3.0.0b3 (2017-08-20)
++++++++++++++++++++

Features:

- Add ``valid_data`` attribute to ``ValidationError``.
- Add ``strict`` parameter to ``Integer`` (:issue:`667`). Thanks
  :user:`yoichi`.

Deprecations/Removals:

- Deprecate ``json_module`` option in favor of ``render_module`` (:issue:`364`, :issue:`130`). Thanks :user:`justanr` for the suggestion.

Bug fixes:

- Includes bug fixes from releases 2.13.5 and 2.13.6.
- *Backwards-incompatible* : ``Number`` fields don't accept booleans as valid input (:issue:`623`). Thanks :user:`tuukkamustonen` for the suggestion and thanks :user:`rowillia` for the PR.

Support:

- Add benchmark script. Thanks :user:`rowillia`.

3.0.0b2 (2017-03-19)
++++++++++++++++++++

Features:

- Add ``truthy`` and ``falsy`` params to ``fields.Boolean`` (:issue:`580`). Thanks :user:`zwack` for the PR. Note: This is potentially a breaking change if your code passes the `default` parameter positionally. Pass `default` as a keyword argument instead, e.g. ``fields.Boolean(default=True)``.

Other changes:

- *Backwards-incompatible*: ``validate.ContainsOnly`` allows empty and duplicate values (:issue:`516`, :issue:`603`). Thanks :user:`maximkulkin` for the suggestion and thanks :user:`lafrech` for the PR.

Bug fixes:

- Includes bug fixes from release 2.13.4.

3.0.0b1 (2017-03-10)
++++++++++++++++++++

Features:

- ``fields.Nested`` respects ``only='field'`` when deserializing (:issue:`307`). Thanks :user:`erlingbo` for the suggestion and the PR.
- ``fields.Boolean`` parses ``"on"``/``"off"`` (:issue:`580`). Thanks :user:`marcellarius` for the suggestion.


Other changes:

- Includes changes from release 2.13.2.
- *Backwards-incompatible*: ``skip_on_field_errors`` defaults to ``True`` for ``validates_schema`` (:issue:`352`).


3.0.0a1 (2017-02-26)
++++++++++++++++++++

Features:

- ``dump_only`` and ``load_only`` for ``Function`` and ``Method`` are set based on ``serialize`` and ``deserialize`` arguments (:issue:`328`).

Other changes:

- *Backwards-incompatible*: ``fields.Method`` and ``fields.Function`` no longer swallow ``AttributeErrors`` (:issue:`395`). Thanks :user:`bereal` for the suggestion.
- *Backwards-incompatible*: ``validators.Length`` is no longer a subclass of ``validators.Range`` (:issue:`458`). Thanks :user:`deckar01` for the catch and patch.
- *Backwards-incompatible*: ``utils.get_func_args`` no longer returns bound arguments. This is consistent with the behavior of ``inspect.signature``. This change prevents a DeprecationWarning on Python 3.5 (:issue:`415`, :issue:`479`). Thanks :user:`deckar01` for the PR.
- *Backwards-incompatible*: Change the signature of ``utils.get_value`` and ``Schema.get_attribute`` for consistency with Python builtins (e.g. ``getattr``) (:issue:`341`). Thanks :user:`stas` for reporting and thanks :user:`deckar01` for the PR.
- *Backwards-incompatible*: Don't unconditionally call callable attributes (:issue:`430`, reverts :issue:`242`). Thanks :user:`mirko` for the suggestion.
- Drop support for Python 2.6 and 3.3.

Deprecation/Removals:

- Remove ``__error_handler__``, ``__accessor__``, ``@Schema.error_handler``, and ``@Schema.accessor``. Override ``Schema.handle_error`` and ``Schema.get_attribute`` instead.
- Remove ``func`` parameter of ``fields.Function``. Remove ``method_name`` parameter of ``fields.Method`` (issue:`325`). Use the ``serialize`` parameter instead.
- Remove ``extra`` parameter from ``Schema``. Use a ``@post_dump`` method to add additional data.
=======
2.19.0 (2019-03-07)
+++++++++++++++++++

Deprecation/Removal:

- A `RemovedInMarshmallow3` warning is raised when using
  `fields.FormattedString`. Use `fields.Method` or `fields.Function`
  instead (:issue:`1141`).
>>>>>>> efe2ce4e

2.18.1 (2019-02-15)
+++++++++++++++++++

Bug fixes:

- A ``ChangedInMarshmallow3Warning`` is no longer raised when
  ``strict=False`` (:issue:`1108`). Thanks :user:`Aegdesil` for
  reporting.

2.18.0 (2019-01-13)
+++++++++++++++++++

Features:

- Add warnings for functions in ``marshmallow.utils`` that are removed in
  marshmallow 3.

Bug fixes:

- Copying ``missing`` with ``copy.copy`` or ``copy.deepcopy`` will not
  duplicate it (:pr:`1099`).

2.17.0 (2018-12-26)
+++++++++++++++++++

Features:

- Add ``marshmallow.__version_info__`` (:pr:`1074`).
- Add warnings for API that is deprecated or changed to help users
  prepare for marshmallow 3 (:pr:`1075`).

2.16.3 (2018-11-01)
+++++++++++++++++++

Bug fixes:

- Prevent memory leak when dynamically creating classes with ``type()``
  (:issue:`732`). Thanks :user:`asmodehn` for writing the tests to
  reproduce this issue.

2.16.2 (2018-10-30)
+++++++++++++++++++

Bug fixes:

- Prevent warning about importing from ``collections`` on Python 3.7
  (:issue:`1027`). Thanks :user:`nkonin` for reporting and
  :user:`jmargeta` for the PR.

2.16.1 (2018-10-17)
+++++++++++++++++++

Bug fixes:

- Remove spurious warning about implicit collection handling
  (:issue:`998`). Thanks :user:`lalvarezguillen` for reporting.

2.16.0 (2018-10-10)
+++++++++++++++++++

Bug fixes:

- Allow username without password in basic auth part of the url in
  ``fields.Url`` (:pr:`982`). Thanks user:`alefnula` for the PR.

Other changes:

- Drop support for Python 3.3 (:pr:`987`).

2.15.6 (2018-09-20)
+++++++++++++++++++

Bug fixes:

- Prevent ``TypeError`` when a non-collection is passed to a ``Schema`` with ``many=True``.
  Instead, raise ``ValidationError`` with ``{'_schema': ['Invalid input type.']}`` (:issue:`906`).
- Fix ``root`` attribute for nested container fields on list
  on inheriting schemas (:issue:`956`). Thanks :user:`bmcbu`
  for reporting.

These fixes were backported from 3.0.0b15 and 3.0.0b16.


2.15.5 (2018-09-15)
+++++++++++++++++++

Bug fixes:

- Handle empty SQLAlchemy lazy lists gracefully when dumping (:issue:`948`).
  Thanks :user:`vke-code` for the catch and :user:`YuriHeupa` for the patch.

2.15.4 (2018-08-04)
+++++++++++++++++++

Bug fixes:

- Respect ``load_from`` when reporting errors for ``@validates('field_name')``
  (:issue:`748`). Thanks :user:`m-novikov` for the catch and patch.

2.15.3 (2018-05-20)
+++++++++++++++++++

Bug fixes:

- Fix passing ``only`` as a string to ``nested`` when the passed field
  defines ``dump_to`` (:issue:`800`, :issue:`822`). Thanks
  :user:`deckar01` for the catch and patch.

2.15.2 (2018-05-10)
+++++++++++++++++++

Bug fixes:

- Fix a race condition in validation when concurrent threads use the
  same ``Schema`` instance (:issue:`783`). Thanks :user:`yupeng0921` and
  :user:`lafrech` for the fix.
- Fix serialization behavior of
  ``fields.List(fields.Integer(as_string=True))`` (:issue:`788`). Thanks
  :user:`cactus` for reporting and :user:`lafrech` for the fix.
- Fix behavior of ``exclude`` parameter when passed from parent to
  nested schemas (:issue:`728`). Thanks :user:`timc13` for reporting and
  :user:`deckar01` for the fix.

2.15.1 (2018-04-25)
+++++++++++++++++++

Bug fixes:

- :cve:`CVE-2018-17175`: Fix behavior when an empty list is passed as the ``only`` argument
  (:issue:`772`). Thanks :user:`deckar01` for reporting and thanks
  :user:`lafrech` for the fix.

2.15.0 (2017-12-02)
+++++++++++++++++++

Bug fixes:

- Handle ``UnicodeDecodeError`` when deserializing ``bytes`` with a
  ``String`` field (:issue:`650`). Thanks :user:`dan-blanchard` for the
  suggestion and thanks :user:`4lissonsilveira` for the PR.

2.14.0 (2017-10-23)
+++++++++++++++++++

Features:

- Add ``require_tld`` parameter to ``validate.URL`` (:issue:`664`).
  Thanks :user:`sduthil` for the suggestion and the PR.

2.13.6 (2017-08-16)
+++++++++++++++++++

Bug fixes:

- Fix serialization of types that implement `__getitem__`
  (:issue:`669`). Thanks :user:`MichalKononenko`.

2.13.5 (2017-04-12)
+++++++++++++++++++

Bug fixes:

- Fix validation of iso8601-formatted dates (:issue:`556`). Thanks :user:`lafrech` for reporting.

2.13.4 (2017-03-19)
+++++++++++++++++++

Bug fixes:

- Fix symmetry of serialization and deserialization behavior when passing a dot-delimited path to the ``attribute`` parameter of fields (:issue:`450`). Thanks :user:`itajaja` for reporting.

2.13.3 (2017-03-11)
+++++++++++++++++++

Bug fixes:

- Restore backwards-compatibility of ``SchemaOpts`` constructor (:issue:`597`). Thanks :user:`Wesmania` for reporting and thanks :user:`frol` for the fix.

2.13.2 (2017-03-10)
+++++++++++++++++++

Bug fixes:

- Fix inheritance of ``ordered`` option when ``Schema`` subclasses define ``class Meta`` (:issue:`593`). Thanks :user:`frol`.

Support:

- Update contributing docs.

2.13.1 (2017-03-04)
+++++++++++++++++++

Bug fixes:

- Fix sorting on Schema subclasses when ``ordered=True`` (:issue:`592`). Thanks :user:`frol`.

2.13.0 (2017-02-18)
+++++++++++++++++++

Features:

- Minor optimizations (:issue:`577`). Thanks :user:`rowillia` for the PR.

2.12.2 (2017-01-30)
+++++++++++++++++++

Bug fixes:

- Unbound fields return `None` rather returning the field itself. This fixes a corner case introduced in :issue:`572`. Thanks :user:`touilleMan` for reporting and :user:`YuriHeupa` for the fix.

2.12.1 (2017-01-23)
+++++++++++++++++++

Bug fixes:

- Fix behavior when a ``Nested`` field is composed within a ``List`` field (:issue:`572`). Thanks :user:`avish` for reporting and :user:`YuriHeupa` for the PR.

2.12.0 (2017-01-22)
+++++++++++++++++++

Features:

- Allow passing nested attributes (e.g. ``'child.field'``) to the ``dump_only`` and ``load_only`` parameters of ``Schema`` (:issue:`572`). Thanks :user:`YuriHeupa` for the PR.
- Add ``schemes`` parameter to ``fields.URL`` (:issue:`574`). Thanks :user:`mosquito` for the PR.

2.11.1 (2017-01-08)
+++++++++++++++++++

Bug fixes:

- Allow ``strict`` class Meta option to be overriden by constructor (:issue:`550`). Thanks :user:`douglas-treadwell` for reporting and thanks :user:`podhmo` for the PR.

2.11.0 (2017-01-08)
+++++++++++++++++++

Features:

- Import ``marshmallow.fields`` in ``marshmallow/__init__.py`` to save an import when importing the ``marshmallow`` module (:issue:`557`). Thanks :user:`mindojo-victor`.

Support:

- Documentation: Improve example in "Validating Original Input Data" (:issue:`558`). Thanks :user:`altaurog`.
- Test against Python 3.6.

2.10.5 (2016-12-19)
+++++++++++++++++++

Bug fixes:

- Reset user-defined kwargs passed to ``ValidationError`` on each ``Schema.load`` call (:issue:`565`). Thanks :user:`jbasko` for the catch and patch.

Support:

- Tests: Fix redefinition of ``test_utils.test_get_value()`` (:issue:`562`). Thanks :user:`nelfin`.

2.10.4 (2016-11-18)
+++++++++++++++++++

Bug fixes:

- `Function` field works with callables that use Python 3 type annotations (:issue:`540`). Thanks :user:`martinstein` for reporting and thanks :user:`sabinem`, :user:`lafrech`, and :user:`maximkulkin` for the work on the PR.

2.10.3 (2016-10-02)
+++++++++++++++++++

Bug fixes:

- Fix behavior for serializing missing data with ``Number`` fields when ``as_string=True`` is passed (:issue:`538`). Thanks :user:`jessemyers` for reporting.

2.10.2 (2016-09-25)
+++++++++++++++++++

Bug fixes:

- Use fixed-point notation rather than engineering notation when serializing with ``Decimal`` (:issue:`534`). Thanks :user:`gdub`.
- Fix UUID validation on serialization and deserialization of ``uuid.UUID`` objects (:issue:`532`). Thanks :user:`pauljz`.

2.10.1 (2016-09-14)
+++++++++++++++++++

Bug fixes:

- Fix behavior when using ``validate.Equal(False)`` (:issue:`484`). Thanks :user:`pktangyue` for reporting and thanks :user:`tuukkamustonen` for the fix.
- Fix ``strict`` behavior when errors are raised in ``pre_dump``/``post_dump`` processors (:issue:`521`). Thanks :user:`tvuotila` for the catch and patch.
- Fix validation of nested fields on dumping (:issue:`528`). Thanks again :user:`tvuotila`.

2.10.0 (2016-09-05)
+++++++++++++++++++

Features:

- Errors raised by pre/post-load/dump methods will be added to a schema's errors dictionary (:issue:`472`). Thanks :user:`dbertouille` for the suggestion and for the PR.

2.9.1 (2016-07-21)
++++++++++++++++++

Bug fixes:

- Fix serialization of ``datetime.time`` objects with microseconds (:issue:`464`). Thanks :user:`Tim-Erwin` for reporting and thanks :user:`vuonghv` for the fix.
- Make ``@validates`` consistent with field validator behavior: if validation fails, the field will not be included in the deserialized output (:issue:`391`). Thanks :user:`martinstein` for reporting and thanks :user:`vuonghv` for the fix.

2.9.0 (2016-07-06)
++++++++++++++++++

- ``Decimal`` field coerces input values to a string before deserializing to a `decimal.Decimal` object in order to avoid transformation of float values under 12 significant digits (:issue:`434`, :issue:`435`). Thanks :user:`davidthornton` for the PR.

2.8.0 (2016-06-23)
++++++++++++++++++

Features:

- Allow ``only`` and ``exclude`` parameters to take nested fields, using dot-delimited syntax (e.g. ``only=['blog.author.email']``) (:issue:`402`). Thanks :user:`Tim-Erwin` and :user:`deckar01` for the discussion and implementation.

Support:

- Update tasks.py for compatibility with invoke>=0.13.0. Thanks :user:`deckar01`.

2.7.3 (2016-05-05)
++++++++++++++++++

- Make ``field.parent`` and ``field.name`` accessible to ``on_bind_field`` (:issue:`449`). Thanks :user:`immerrr`.

2.7.2 (2016-04-27)
++++++++++++++++++

No code changes in this release. This is a reupload in order to distribute an sdist for the last hotfix release. See :issue:`443`.

Support:

- Update license entry in setup.py to fix RPM distributions (:issue:`433`). Thanks :user:`rrajaravi` for reporting.

2.7.1 (2016-04-08)
++++++++++++++++++

Bug fixes:

- Only add Schemas to class registry if a class name is provided. This allows Schemas to be
  constructed dynamically using the ``type`` constructor without getting added to the class registry (which is useful for saving memory).

2.7.0 (2016-04-04)
++++++++++++++++++

Features:

- Make context available to ``Nested`` field's ``on_bind_field`` method (:issue:`408`). Thanks :user:`immerrr` for the PR.
- Pass through user ``ValidationError`` kwargs (:issue:`418`). Thanks :user:`russelldavies` for helping implement this.

Other changes:

- Remove unused attributes ``root``, ``parent``, and ``name`` from ``SchemaABC`` (:issue:`410`). Thanks :user:`Tim-Erwin` for the PR.

2.6.1 (2016-03-17)
++++++++++++++++++

Bug fixes:

- Respect `load_from` when reporting errors for nested required fields (:issue:`414`). Thanks :user:`yumike`.

2.6.0 (2016-02-01)
++++++++++++++++++

Features:

- Add ``partial`` argument to ``Schema.validate`` (:issue:`379`). Thanks :user:`tdevelioglu` for the PR.
- Add ``equal`` argument to ``validate.Length``. Thanks :user:`daniloakamine`.
- Collect all validation errors for each item deserialized by a ``List`` field (:issue:`345`). Thanks :user:`maximkulkin` for the report and the PR.

2.5.0 (2016-01-16)
++++++++++++++++++

Features:

- Allow a tuple of field names to be passed as the ``partial`` argument to ``Schema.load`` (:issue:`369`). Thanks :user:`tdevelioglu` for the PR.
- Add ``schemes`` argument to ``validate.URL`` (:issue:`356`).

2.4.2 (2015-12-08)
++++++++++++++++++

Bug fixes:

- Prevent duplicate error messages when validating nested collections (:issue:`360`). Thanks :user:`alexmorken` for the catch and patch.

2.4.1 (2015-12-07)
++++++++++++++++++

Bug fixes:

- Serializing an iterator will not drop the first item (:issue:`343`, :issue:`353`). Thanks :user:`jmcarp` for the patch. Thanks :user:`edgarallang` and :user:`jmcarp` for reporting.

2.4.0 (2015-12-06)
++++++++++++++++++

Features:

- Add ``skip_on_field_errors`` parameter to ``validates_schema`` (:issue:`323`). Thanks :user:`jjvattamattom` for the suggestion and :user:`d-sutherland` for the PR.

Bug fixes:

- Fix ``FormattedString`` serialization (:issue:`348`). Thanks :user:`acaird` for reporting.
- Fix ``@validates`` behavior when used when ``attribute`` is specified and ``strict=True`` (:issue:`350`). Thanks :user:`density` for reporting.

2.3.0 (2015-11-22)
++++++++++++++++++

Features:

- Add ``dump_to`` parameter to fields (:issue:`310`). Thanks :user:`ShayanArmanPercolate` for the suggestion. Thanks :user:`franciscod` and :user:`ewang` for the PRs.
- The ``deserialize`` function passed to ``fields.Function`` can optionally receive a ``context`` argument (:issue:`324`). Thanks :user:`DamianHeard`.
- The ``serialize`` function passed to ``fields.Function`` is optional (:issue:`325`). Thanks again :user:`DamianHeard`.
- The ``serialize`` function passed to ``fields.Method`` is optional (:issue:`329`). Thanks :user:`justanr`.

Deprecation/Removal:

- The ``func`` argument of ``fields.Function`` has been renamed to ``serialize``.
- The ``method_name`` argument of ``fields.Method`` has been renamed to ``serialize``.

``func`` and ``method_name`` are still present for backwards-compatibility, but they will both be removed in marshmallow 3.0.

2.2.1 (2015-11-11)
++++++++++++++++++

Bug fixes:

- Skip field validators for fields that aren't included in ``only`` (:issue:`320`). Thanks :user:`carlos-alberto` for reporting and :user:`eprikazc` for the PR.

2.2.0 (2015-10-26)
++++++++++++++++++

Features:

- Add support for partial deserialization with the ``partial`` argument to ``Schema`` and ``Schema.load`` (:issue:`290`). Thanks :user:`taion`.

Deprecation/Removals:

- ``Query`` and ``QuerySelect`` fields are removed.
- Passing of strings to ``required`` and ``allow_none`` is removed. Pass the ``error_messages`` argument instead.

Support:

- Add example of Schema inheritance in docs (:issue:`225`). Thanks :user:`martinstein` for the suggestion and :user:`juanrossi` for the PR.
- Add "Customizing Error Messages" section to custom fields docs.

2.1.3 (2015-10-18)
++++++++++++++++++

Bug fixes:

- Fix serialization of collections for which `iter` will modify position, e.g. Pymongo cursors (:issue:`303`). Thanks :user:`Mise` for the catch and patch.

2.1.2 (2015-10-14)
++++++++++++++++++

Bug fixes:

- Fix passing data to schema validator when using ``@validates_schema(many=True)`` (:issue:`297`). Thanks :user:`d-sutherland` for reporting.
- Fix usage of ``@validates`` with a nested field when ``many=True`` (:issue:`298`). Thanks :user:`nelfin` for the catch and patch.

2.1.1 (2015-10-07)
++++++++++++++++++

Bug fixes:

- ``Constant`` field deserializes to its value regardless of whether its field name is present in input data (:issue:`291`). Thanks :user:`fayazkhan` for reporting.

2.1.0 (2015-09-30)
++++++++++++++++++

Features:

- Add ``Dict`` field for arbitrary mapping data (:issue:`251`). Thanks :user:`dwieeb` for adding this and :user:`Dowwie` for the suggestion.
- Add ``Field.root`` property, which references the field's Schema.

Deprecation/Removals:

- The ``extra`` param of ``Schema`` is deprecated. Add extra data in a ``post_load`` method instead.
- ``UnmarshallingError`` and ``MarshallingError`` are removed.

Bug fixes:

- Fix storing multiple schema-level validation errors (:issue:`287`). Thanks :user:`evgeny-sureev` for the patch.
- If ``missing=None`` on a field, ``allow_none`` will be set to ``True``.

Other changes:

- A ``List's`` inner field will have the list field set as its parent. Use ``root`` to access the ``Schema``.

2.0.0 (2015-09-25)
++++++++++++++++++

Features:

- Make error messages configurable at the class level and instance level (``Field.default_error_messages`` attribute and ``error_messages`` parameter, respectively).

Deprecation/Removals:

- Remove ``make_object``. Use a ``post_load`` method instead (:issue:`277`).
- Remove the ``error`` parameter and attribute of ``Field``.
- Passing string arguments to ``required`` and ``allow_none`` is deprecated. Pass the ``error_messages`` argument instead. **This API will be removed in version 2.2**.
- Remove ``Arbitrary``, ``Fixed``, and ``Price`` fields (:issue:`86`). Use ``Decimal`` instead.
- Remove ``Select`` / ``Enum`` fields (:issue:`135`). Use the ``OneOf`` validator instead.

Bug fixes:

- Fix error format for ``Nested`` fields when ``many=True``. Thanks :user:`alexmorken`.
- ``pre_dump`` methods are invoked before implicit field creation. Thanks :user:`makmanalp` for reporting.
- Return correct "required" error message for ``Nested`` field.
- The ``only`` argument passed to a ``Schema`` is bounded by the ``fields`` option (:issue:`183`). Thanks :user:`lustdante` for the suggestion.

Changes from 2.0.0rc2:

- ``error_handler`` and ``accessor`` options are replaced with the ``handle_error`` and ``get_attribute`` methods :issue:`284`.
- Remove ``marshmallow.compat.plain_function`` since it is no longer used.
- Non-collection values are invalid input for ``List`` field (:issue:`231`). Thanks :user:`density` for reporting.
- Bug fix: Prevent infinite loop when validating a required, self-nested field. Thanks :user:`Bachmann1234` for the fix.

2.0.0rc2 (2015-09-16)
+++++++++++++++++++++

Deprecation/Removals:

- ``make_object`` is deprecated. Use a ``post_load`` method instead (:issue:`277`). **This method will be removed in the final 2.0 release**.
- ``Schema.accessor`` and ``Schema.error_handler`` decorators are deprecated. Define the ``accessor`` and ``error_handler`` class Meta options instead.

Bug fixes:

- Allow non-field names to be passed to ``ValidationError`` (:issue:`273`). Thanks :user:`evgeny-sureev` for the catch and patch.

Changes from 2.0.0rc1:

- The ``raw`` parameter of the ``pre_*``, ``post_*``, ``validates_schema`` decorators was renamed to ``pass_many`` (:issue:`276`).
- Add ``pass_original`` parameter to ``post_load`` and ``post_dump`` (:issue:`216`).
- Methods decorated with the ``pre_*``, ``post_*``, and ``validates_*`` decorators must be instance methods. Class methods and instance methods are not supported at this time.

2.0.0rc1 (2015-09-13)
+++++++++++++++++++++

Features:

- *Backwards-incompatible*: ``fields.Field._deserialize`` now takes ``attr`` and ``data`` as arguments (:issue:`172`). Thanks :user:`alexmic` and :user:`kevinastone` for the suggestion.
- Allow a ``Field's`` ``attribute`` to be modified during deserialization (:issue:`266`). Thanks :user:`floqqi`.
- Allow partially-valid data to be returned for ``Nested`` fields (:issue:`269`). Thanks :user:`jomag` for the suggestion.
- Add ``Schema.on_bind_field`` hook which allows a ``Schema`` to modify its fields when they are bound.
- Stricter validation of string, boolean, and number fields (:issue:`231`). Thanks :user:`touilleMan` for the suggestion.
- Improve consistency of error messages.

Deprecation/Removals:

- ``Schema.validator``, ``Schema.preprocessor``, and ``Schema.data_handler`` are removed. Use ``validates_schema``, ``pre_load``, and ``post_dump`` instead.
- ``QuerySelect``  and ``QuerySelectList`` are deprecated (:issue:`227`). **These fields will be removed in version 2.1.**
- ``utils.get_callable_name`` is removed.

Bug fixes:

- If a date format string is passed to a ``DateTime`` field, it is always used for deserialization (:issue:`248`). Thanks :user:`bartaelterman` and :user:`praveen-p`.

Support:

- Documentation: Add "Using Context" section to "Extending Schemas" page (:issue:`224`).
- Include tests and docs in release tarballs (:issue:`201`).
- Test against Python 3.5.

2.0.0b5 (2015-08-23)
++++++++++++++++++++

Features:

- If a field corresponds to a callable attribute, it will be called upon serialization. Thanks :user:`alexmorken`.
- Add ``load_only`` and ``dump_only`` class Meta options. Thanks :user:`kelvinhammond`.
- If a ``Nested`` field is required, recursively validate any required fields in the nested schema (:issue:`235`). Thanks :user:`max-orhai`.
- Improve error message if a list of dicts is not passed to a ``Nested`` field for which ``many=True``. Thanks again :user:`max-orhai`.

Bug fixes:

- `make_object` is only called after all validators and postprocessors have finished (:issue:`253`). Thanks :user:`sunsongxp` for reporting.
- If an invalid type is passed to ``Schema`` and ``strict=False``, store a ``_schema`` error in the errors dict rather than raise an exception (:issue:`261`). Thanks :user:`density` for reporting.

Other changes:

- ``make_object`` is only called when input data are completely valid (:issue:`243`). Thanks :user:`kissgyorgy` for reporting.
- Change default error messages for ``URL`` and ``Email`` validators so that they don't include user input (:issue:`255`).
- ``Email`` validator permits email addresses with non-ASCII characters, as per RFC 6530 (:issue:`221`). Thanks :user:`lextoumbourou` for reporting and :user:`mwstobo` for sending the patch.

2.0.0b4 (2015-07-07)
++++++++++++++++++++

Features:

- ``List`` field respects the ``attribute`` argument of the inner field. Thanks :user:`jmcarp`.
- The ``container`` field ``List`` field has access to its parent ``Schema`` via its ``parent`` attribute. Thanks again :user:`jmcarp`.

Deprecation/Removals:

- Legacy validator functions have been removed (:issue:`73`). Use the class-based validators in ``marshmallow.validate`` instead.

Bug fixes:

- ``fields.Nested`` correctly serializes nested ``sets`` (:issue:`233`). Thanks :user:`traut`.

Changes from 2.0.0b3:

- If ``load_from`` is used on deserialization, the value of ``load_from`` is used as the key in the errors dict (:issue:`232`). Thanks :user:`alexmorken`.

2.0.0b3 (2015-06-14)
+++++++++++++++++++++

Features:

- Add ``marshmallow.validates_schema`` decorator for defining schema-level validators (:issue:`116`).
- Add ``marshmallow.validates`` decorator for defining field validators as Schema methods (:issue:`116`). Thanks :user:`philtay`.
- Performance improvements.
- Defining ``__marshallable__`` on complex objects is no longer necessary.
- Add ``fields.Constant``. Thanks :user:`kevinastone`.

Deprecation/Removals:

- Remove ``skip_missing`` class Meta option. By default, missing inputs are excluded from serialized output (:issue:`211`).
- Remove optional ``context`` parameter that gets passed to methods for ``Method`` fields.
- ``Schema.validator`` is deprecated. Use ``marshmallow.validates_schema`` instead.
- ``utils.get_func_name`` is removed. Use ``utils.get_callable_name`` instead.

Bug fixes:

- Fix serializing values from keyed tuple types (regression of :issue:`28`). Thanks :user:`makmanalp` for reporting.

Other changes:

- Remove unnecessary call to ``utils.get_value`` for ``Function`` and ``Method`` fields (:issue:`208`). Thanks :user:`jmcarp`.
- Serializing a collection without passing ``many=True`` will not result in an error. Be very careful to pass the ``many`` argument when necessary.

Support:

- Documentation: Update Flask and Peewee examples. Update Quickstart.

Changes from 2.0.0b2:

- ``Boolean`` field serializes ``None`` to ``None``, for consistency with other fields (:issue:`213`). Thanks :user:`cmanallen` for reporting.
- Bug fix: ``load_only`` fields do not get validated during serialization.
- Implicit passing of original, raw data to Schema validators is removed. Use ``@marshmallow.validates_schema(pass_original=True)`` instead.

2.0.0b2 (2015-05-03)
++++++++++++++++++++

Features:

- Add useful ``__repr__`` methods to validators (:issue:`204`). Thanks :user:`philtay`.
- *Backwards-incompatible*: By default, ``NaN``, ``Infinity``, and ``-Infinity`` are invalid values for ``fields.Decimal``. Pass ``allow_nan=True`` to allow these values. Thanks :user:`philtay`.

Changes from 2.0.0b1:

- Fix serialization of ``None`` for `Time`, `TimeDelta`, and `Date` fields (a regression introduced in 2.0.0a1).

Includes bug fixes from 1.2.6.

2.0.0b1 (2015-04-26)
++++++++++++++++++++

Features:

- Errored fields will not appear in (de)serialized output dictionaries (:issue:`153`, :issue:`202`).
- Instantiate ``OPTIONS_CLASS`` in ``SchemaMeta``. This makes ``Schema.opts`` available in metaclass methods. It also causes validation to occur earlier (upon ``Schema`` class declaration rather than instantiation).
- Add ``SchemaMeta.get_declared_fields`` class method to support adding additional declared fields.

Deprecation/Removals:

- Remove ``allow_null`` parameter of ``fields.Nested`` (:issue:`203`).

Changes from 2.0.0a1:

- Fix serialization of `None` for ``fields.Email``.

2.0.0a1 (2015-04-25)
++++++++++++++++++++

Features:

- *Backwards-incompatible*: When ``many=True``, the errors dictionary returned by ``dump`` and ``load`` will be keyed on the indices of invalid items in the (de)serialized collection (:issue:`75`). Add ``index_errors=False`` on a Schema's ``class Meta`` options to disable this behavior.
- *Backwards-incompatible*: By default, fields will raise a ValidationError if the input is ``None``. The ``allow_none`` parameter can override this behavior.
- *Backwards-incompatible*: A ``Field's`` ``default`` parameter is only used if explicitly set and the field's value is missing in the input to `Schema.dump`. If not set, the key will not be present in the serialized output for missing values . This is the behavior for *all* fields. ``fields.Str`` no longer defaults to ``''``, ``fields.Int`` no longer defaults to ``0``, etc. (:issue:`199`). Thanks :user:`jmcarp` for the feedback.
- In ``strict`` mode, a ``ValidationError`` is raised. Error messages are accessed via the ``ValidationError's`` ``messages`` attribute (:issue:`128`).
- Add ``allow_none`` parameter to ``fields.Field``. If ``False`` (the default), validation fails when the field's value is ``None`` (:issue:`76`, :issue:`111`). If ``allow_none`` is ``True``, ``None`` is considered valid and will deserialize to ``None``.
- Schema-level validators can store error messages for multiple fields (:issue:`118`). Thanks :user:`ksesong` for the suggestion.
- Add ``pre_load``, ``post_load``, ``pre_dump``, and ``post_dump`` Schema method decorators for defining pre- and post- processing routines (:issue:`153`, :issue:`179`). Thanks :user:`davidism`, :user:`taion`, and :user:`jmcarp` for the suggestions and feedback. Thanks :user:`taion` for the implementation.
- Error message for ``required`` validation is configurable. (:issue:`78`). Thanks :user:`svenstaro` for the suggestion. Thanks :user:`0xDCA` for the implementation.
- Add ``load_from`` parameter to fields (:issue:`125`). Thanks :user:`hakjoon`.
- Add ``load_only`` and ``dump_only`` parameters to fields (:issue:`61`, :issue:`87`). Thanks :user:`philtay`.
- Add `missing` parameter to fields (:issue:`115`). Thanks :user:`philtay`.
- Schema validators can take an optional ``raw_data`` argument which contains raw input data, incl. data not specified in the schema (:issue:`127`). Thanks :user:`ryanlowe0`.
- Add ``validate.OneOf`` (:issue:`135`) and ``validate.ContainsOnly`` (:issue:`149`) validators. Thanks :user:`philtay`.
- Error messages for validators can be interpolated with `{input}` and other values (depending on the validator).
- ``fields.TimeDelta`` always serializes to an integer value in order to avoid rounding errors (:issue:`105`). Thanks :user:`philtay`.
- Add ``include`` class Meta option to support field names which are Python keywords (:issue:`139`). Thanks :user:`nickretallack` for the suggestion.
- ``exclude`` parameter is respected when used together with ``only`` parameter (:issue:`165`). Thanks :user:`lustdante` for the catch and patch.
- ``fields.List`` works as expected with generators and sets (:issue:`185`). Thanks :user:`sergey-aganezov-jr`.

Deprecation/Removals:

- ``MarshallingError`` and ``UnmarshallingError`` error are deprecated in favor of a single ``ValidationError`` (:issue:`160`).
- ``context`` argument passed to Method fields is deprecated. Use ``self.context`` instead (:issue:`184`).
- Remove ``ForcedError``.
- Remove support for generator functions that yield validators (:issue:`74`). Plain generators of validators are still supported.
- The ``Select/Enum`` field is deprecated in favor of using `validate.OneOf` validator (:issue:`135`).
- Remove legacy, pre-1.0 API (``Schema.data`` and ``Schema.errors`` properties) (:issue:`73`).
- Remove ``null`` value.

Other changes:

- ``Marshaller``, ``Unmarshaller`` were moved to ``marshmallow.marshalling``. These should be considered private API (:issue:`129`).
- Make ``allow_null=True`` the default for ``Nested`` fields. This will make ``None`` serialize to ``None`` rather than a dictionary with empty values (:issue:`132`). Thanks :user:`nickrellack` for the suggestion.

1.2.6 (2015-05-03)
++++++++++++++++++

Bug fixes:

- Fix validation error message for ``fields.Decimal``.
- Allow error message for ``fields.Boolean`` to be customized with the ``error`` parameter (like other fields).

1.2.5 (2015-04-25)
++++++++++++++++++

Bug fixes:

- Fix validation of invalid types passed to a ``Nested`` field when ``many=True`` (:issue:`188`). Thanks :user:`juanrossi` for reporting.

Support:

- Fix pep8 dev dependency for flake8. Thanks :user:`taion`.

1.2.4 (2015-03-22)
++++++++++++++++++

Bug fixes:

- Fix behavior of ``as_string`` on ``fields.Integer`` (:issue:`173`). Thanks :user:`taion` for the catch and patch.

Other changes:

- Remove dead code from ``fields.Field``. Thanks :user:`taion`.

Support:

- Correction to ``_postprocess`` method in docs. Thanks again :user:`taion`.

1.2.3 (2015-03-15)
++++++++++++++++++

Bug fixes:

- Fix inheritance of ``ordered`` class Meta option (:issue:`162`). Thanks :user:`stephenfin` for reporting.

1.2.2 (2015-02-23)
++++++++++++++++++

Bug fixes:

- Fix behavior of ``skip_missing`` and ``accessor`` options when ``many=True`` (:issue:`137`). Thanks :user:`3rdcycle`.
- Fix bug that could cause an ``AttributeError`` when nesting schemas with schema-level validators (:issue:`144`). Thanks :user:`vovanbo` for reporting.

1.2.1 (2015-01-11)
++++++++++++++++++

Bug fixes:

- A ``Schema's`` ``error_handler``--if defined--will execute if ``Schema.validate`` returns validation errors (:issue:`121`).
- Deserializing `None` returns `None` rather than raising an ``AttributeError`` (:issue:`123`). Thanks :user:`RealSalmon` for the catch and patch.

1.2.0 (2014-12-22)
++++++++++++++++++

Features:

- Add ``QuerySelect`` and ``QuerySelectList`` fields (:issue:`84`).
- Convert validators in ``marshmallow.validate`` into class-based callables to make them easier to use when declaring fields (:issue:`85`).
- Add ``Decimal`` field which is safe to use when dealing with precise numbers (:issue:`86`).

Thanks :user:`philtay` for these contributions.

Bug fixes:

- ``Date`` fields correctly deserializes to a ``datetime.date`` object when ``python-dateutil`` is not installed (:issue:`79`). Thanks :user:`malexer` for the catch and patch.
- Fix bug that raised an ``AttributeError`` when using a class-based validator.
- Fix ``as_string`` behavior of Number fields when serializing to default value.
- Deserializing ``None`` or the empty string with either a ``DateTime``, ``Date``, ``Time`` or ``TimeDelta`` results in the correct unmarshalling errors (:issue:`96`). Thanks :user:`svenstaro` for reporting and helping with this.
- Fix error handling when deserializing invalid UUIDs (:issue:`106`). Thanks :user:`vesauimonen` for the catch and patch.
- ``Schema.loads`` correctly defaults to use the value of ``self.many`` rather than defaulting to ``False`` (:issue:`108`). Thanks :user:`davidism` for the catch and patch.
- Validators, data handlers, and preprocessors are no longer shared between schema subclasses (:issue:`88`). Thanks :user:`amikholap` for reporting.
- Fix error handling when passing a ``dict`` or ``list`` to a ``ValidationError`` (:issue:`110`). Thanks :user:`ksesong` for reporting.

Deprecation:

- The validator functions in the ``validate`` module are deprecated in favor of the class-based validators (:issue:`85`).
- The ``Arbitrary``, ``Price``, and ``Fixed`` fields are deprecated in favor of the ``Decimal`` field (:issue:`86`).

Support:

- Update docs theme.
- Update contributing docs (:issue:`77`).
- Fix namespacing example in "Extending Schema" docs. Thanks :user:`Ch00k`.
- Exclude virtualenv directories from syntax checking (:issue:`99`). Thanks :user:`svenstaro`.


1.1.0 (2014-12-02)
++++++++++++++++++

Features:

- Add ``Schema.validate`` method which validates input data against a schema. Similar to ``Schema.load``, but does not call ``make_object`` and only returns the errors dictionary.
- Add several validation functions to the ``validate`` module. Thanks :user:`philtay`.
- Store field name and instance on exceptions raised in ``strict`` mode.

Bug fixes:

- Fix serializing dictionaries when field names are methods of ``dict`` (e.g. ``"items"``). Thanks :user:`rozenm` for reporting.
- If a Nested field is passed ``many=True``, ``None`` serializes to an empty list. Thanks :user:`nickretallack` for reporting.
- Fix behavior of ``many`` argument passed to ``dump`` and ``load``. Thanks :user:`svenstaro` for reporting and helping with this.
- Fix ``skip_missing`` behavior for ``String`` and ``List`` fields. Thanks :user:`malexer` for reporting.
- Fix compatibility with python-dateutil 2.3.
- More consistent error messages across DateTime, TimeDelta, Date, and Time fields.

Support:

- Update Flask and Peewee examples.

1.0.1 (2014-11-18)
++++++++++++++++++

Hotfix release.

- Ensure that errors dictionary is correctly cleared on each call to Schema.dump and Schema.load.

1.0.0 (2014-11-16)
++++++++++++++++++

Adds new features, speed improvements, better error handling, and updated documentation.

- Add ``skip_missing`` ``class Meta`` option.
- A field's ``default`` may be a callable.
- Allow accessor function to be configured via the ``Schema.accessor`` decorator or the ``__accessor__`` class member.
- ``URL`` and ``Email`` fields are validated upon serialization.
- ``dump`` and ``load`` can receive the ``many`` argument.
- Move a number of utility functions from fields.py to utils.py.
- More useful ``repr`` for ``Field`` classes.
- If a field's default is ``fields.missing`` and its serialized value is ``None``, it will not be included in the final serialized result.
- Schema.dumps no longer coerces its result to a binary string on Python 3.
- *Backwards-incompatible*: Schema output is no longer an ``OrderedDict`` by default. If you want ordered field output, you must explicitly set the ``ordered`` option to ``True``.
- *Backwards-incompatible*: `error` parameter of the `Field` constructor is deprecated. Raise a `ValidationError` instead.
- Expanded test coverage.
- Updated docs.

1.0.0-a (2014-10-19)
++++++++++++++++++++

Major reworking and simplification of the public API, centered around support for deserialization, improved validation, and a less stateful ``Schema`` class.

* Rename ``Serializer`` to ``Schema``.
* Support for deserialization.
* Use the ``Schema.dump`` and ``Schema.load`` methods for serializing and deserializing, respectively.
* *Backwards-incompatible*: Remove ``Serializer.json`` and ``Serializer.to_json``. Use ``Schema.dumps`` instead.
* Reworked fields interface.
* *Backwards-incompatible*: ``Field`` classes implement ``_serialize`` and ``_deserialize`` methods. ``serialize`` and ``deserialize`` comprise the public API for a ``Field``. ``Field.format`` and ``Field.output`` have been removed.
* Add ``exceptions.ForcedError`` which allows errors to be raised during serialization (instead of storing errors in the ``errors`` dict).
* *Backwards-incompatible*: ``DateTime`` field serializes to ISO8601 format by default (instead of RFC822).
* *Backwards-incompatible*: Remove ``Serializer.factory`` method. It is no longer necessary with the ``dump`` method.
* *Backwards-incompatible*: Allow nesting a serializer within itself recursively. Use ``exclude`` or ``only`` to prevent infinite recursion.
* *Backwards-incompatible*: Multiple errors can be stored for a single field. The errors dictionary returned by ``load`` and ``dump`` have lists of error messages keyed by field name.
* Remove ``validated`` decorator. Validation occurs within ``Field`` methods.
* ``Function`` field raises a ``ValueError`` if an uncallable object is passed to its constructor.
* ``Nested`` fields inherit context from their parent.
* Add ``Schema.preprocessor`` and ``Schema.validator`` decorators for registering preprocessing and schema-level validation functions respectively.
* Custom error messages can be specified by raising a ``ValidationError`` within a validation function.
* Extra keyword arguments passed to a Field are stored as metadata.
* Fix ordering of field output.
* Fix behavior of the ``required`` parameter on ``Nested`` fields.
* Fix serializing keyed tuple types (e.g. ``namedtuple``) with ``class Meta`` options.
* Fix default value for ``Fixed`` and ``Price`` fields.
* Fix serialization of binary strings.
* ``Schemas`` can inherit fields from non-``Schema`` base classes (e.g. mixins). Also, fields are inherited according to the MRO (rather than recursing over base classes). Thanks :user:`jmcarp`.
* Add ``Str``, ``Bool``, and ``Int`` field class aliases.

0.7.0 (2014-06-22)
++++++++++++++++++

* Add ``Serializer.error_handler`` decorator that registers a custom error handler.
* Add ``Serializer.data_handler`` decorator that registers data post-processing callbacks.
* *Backwards-incompatible*: ``process_data`` method is deprecated. Use the ``data_handler`` decorator instead.
* Fix bug that raised error when passing ``extra`` data together with ``many=True``. Thanks :user:`buttsicles` for reporting.
* If ``required=True`` validation is violated for a given ``Field``, it will raise an error message that is different from the message specified by the ``error`` argument. Thanks :user:`asteinlein`.
* More generic error message raised when required field is missing.
* ``validated`` decorator should only wrap a ``Field`` class's ``output`` method.

0.6.0 (2014-06-03)
++++++++++++++++++

* Fix bug in serializing keyed tuple types, e.g. ``namedtuple`` and ``KeyedTuple``.
* Nested field can load a serializer by its class name as a string. This makes it easier to implement 2-way nesting.
* Make Serializer.data override-able.

0.5.5 (2014-05-02)
++++++++++++++++++

* Add ``Serializer.factory`` for creating a factory function that returns a Serializer instance.
* ``MarshallingError`` stores its underlying exception as an instance variable. This is useful for inspecting errors.
* ``fields.Select`` is aliased to ``fields.Enum``.
* Add ``fields.__all__`` and ``marshmallow.__all__`` so that the modules can be more easily extended.
* Expose ``Serializer.OPTIONS_CLASS`` as a class variable so that options defaults can be overridden.
* Add ``Serializer.process_data`` hook that allows subclasses to manipulate the final output data.

0.5.4 (2014-04-17)
++++++++++++++++++

* Add ``json_module`` class Meta option.
* Add ``required`` option to fields . Thanks :user:`DeaconDesperado`.
* Tested on Python 3.4 and PyPy.

0.5.3 (2014-03-02)
++++++++++++++++++

* Fix ``Integer`` field default. It is now ``0`` instead of ``0.0``. Thanks :user:`kalasjocke`.
* Add ``context`` param to ``Serializer``. Allows accessing arbitrary objects in ``Function`` and ``Method`` fields.
* ``Function`` and ``Method`` fields raise ``MarshallingError`` if their argument is uncallable.


0.5.2 (2014-02-10)
++++++++++++++++++

* Enable custom field validation via the ``validate`` parameter.
* Add ``utils.from_rfc`` for parsing RFC datestring to Python datetime object.

0.5.1 (2014-02-02)
++++++++++++++++++

* Avoid unnecessary attribute access in ``utils.to_marshallable_type`` for improved performance.
* Fix RFC822 formatting for localized datetimes.

0.5.0 (2013-12-29)
++++++++++++++++++

* Can customize validation error messages by passing the ``error`` parameter to a field.
* *Backwards-incompatible*: Rename ``fields.NumberField`` -> ``fields.Number``.
* Add ``fields.Select``. Thanks :user:`ecarreras`.
* Support nesting a Serializer within itself by passing ``"self"`` into ``fields.Nested`` (only up to depth=1).
* *Backwards-incompatible*: No implicit serializing of collections. Must set ``many=True`` if serializing to a list. This ensures that marshmallow handles singular objects correctly, even if they are iterable.
* If Nested field ``only`` parameter is a field name, only return a single value for the nested object (instead of a dict) or a flat list of values.
* Improved performance and stability.

0.4.1 (2013-12-01)
++++++++++++++++++

* An object's ``__marshallable__`` method, if defined, takes precedence over ``__getitem__``.
* Generator expressions can be passed to a serializer.
* Better support for serializing list-like collections (e.g. ORM querysets).
* Other minor bugfixes.

0.4.0 (2013-11-24)
++++++++++++++++++

* Add ``additional`` `class Meta` option.
* Add ``dateformat`` `class Meta` option.
* Support for serializing UUID, date, time, and timedelta objects.
* Remove ``Serializer.to_data`` method. Just use ``Serialize.data`` property.
* String field defaults to empty string instead of ``None``.
* *Backwards-incompatible*: ``isoformat`` and ``rfcformat`` functions moved to utils.py.
* *Backwards-incompatible*: Validation functions moved to validate.py.
* *Backwards-incompatible*: Remove types.py.
* Reorder parameters to ``DateTime`` field (first parameter is dateformat).
* Ensure that ``to_json`` returns bytestrings.
* Fix bug with including an object property in ``fields`` Meta option.
* Fix bug with passing ``None`` to a serializer.

0.3.1 (2013-11-16)
++++++++++++++++++

* Fix bug with serializing dictionaries.
* Fix error raised when serializing empty list.
* Add ``only`` and ``exclude`` parameters to Serializer constructor.
* Add ``strict`` parameter and option: causes Serializer to raise an error if invalid data are passed in, rather than storing errors.
* Updated Flask + SQLA example in docs.

0.3.0 (2013-11-14)
++++++++++++++++++

* Declaring Serializers just got easier. The *class Meta* paradigm allows you to specify fields more concisely. Can specify ``fields`` and ``exclude`` options.
* Allow date formats to be changed by passing ``format`` parameter to ``DateTime`` field constructor. Can either be ``"rfc"`` (default), ``"iso"``, or a date format string.
* More useful error message when declaring fields as classes (instead of an instance, which is the correct usage).
* Rename MarshallingException -> MarshallingError.
* Rename marshmallow.core -> marshmallow.serializer.

0.2.1 (2013-11-12)
++++++++++++++++++

* Allow prefixing field names.
* Fix storing errors on Nested Serializers.
* Python 2.6 support.

0.2.0 (2013-11-11)
++++++++++++++++++

* Field-level validation.
* Add ``fields.Method``.
* Add ``fields.Function``.
* Allow binding of extra data to a serialized object by passing the ``extra`` param when initializing a ``Serializer``.
* Add ``relative`` paramater to ``fields.Url`` that allows for relative URLs.

0.1.0 (2013-11-10)
++++++++++++++++++

* First release.<|MERGE_RESOLUTION|>--- conflicted
+++ resolved
@@ -1,9 +1,8 @@
 Changelog
 ---------
 
-<<<<<<< HEAD
 3.0.0 (unreleased)
-******************
+++++++++++++++++++
 
 Features:
 
@@ -16,7 +15,7 @@
   ``fields.Function`` or ``fields.Method`` instead.
 
 3.0.0rc4 (2019-02-08)
-*********************
++++++++++++++++++++++
 
 Features:
 
@@ -26,7 +25,7 @@
   Thank :user:`sayanarijit` for the suggestion and the PR.
 
 3.0.0rc3 (2019-01-13)
-*********************
++++++++++++++++++++++
 
 Features:
 
@@ -441,7 +440,6 @@
 - Includes changes from release 2.13.2.
 - *Backwards-incompatible*: ``skip_on_field_errors`` defaults to ``True`` for ``validates_schema`` (:issue:`352`).
 
-
 3.0.0a1 (2017-02-26)
 ++++++++++++++++++++
 
@@ -463,7 +461,7 @@
 - Remove ``__error_handler__``, ``__accessor__``, ``@Schema.error_handler``, and ``@Schema.accessor``. Override ``Schema.handle_error`` and ``Schema.get_attribute`` instead.
 - Remove ``func`` parameter of ``fields.Function``. Remove ``method_name`` parameter of ``fields.Method`` (issue:`325`). Use the ``serialize`` parameter instead.
 - Remove ``extra`` parameter from ``Schema``. Use a ``@post_dump`` method to add additional data.
-=======
+
 2.19.0 (2019-03-07)
 +++++++++++++++++++
 
@@ -472,7 +470,6 @@
 - A `RemovedInMarshmallow3` warning is raised when using
   `fields.FormattedString`. Use `fields.Method` or `fields.Function`
   instead (:issue:`1141`).
->>>>>>> efe2ce4e
 
 2.18.1 (2019-02-15)
 +++++++++++++++++++
