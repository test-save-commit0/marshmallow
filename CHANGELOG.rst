--- conflicted
+++ resolved
@@ -1,7 +1,6 @@
 Changelog
 ---------
 
-<<<<<<< HEAD
 3.0.0 (unreleased)
 ++++++++++++++++++
 
@@ -465,7 +464,7 @@
 - Remove ``__error_handler__``, ``__accessor__``, ``@Schema.error_handler``, and ``@Schema.accessor``. Override ``Schema.handle_error`` and ``Schema.get_attribute`` instead.
 - Remove ``func`` parameter of ``fields.Function``. Remove ``method_name`` parameter of ``fields.Method`` (issue:`325`). Use the ``serialize`` parameter instead.
 - Remove ``extra`` parameter from ``Schema``. Use a ``@post_dump`` method to add additional data.
-=======
+
 2.19.1 (2019-03-16)
 +++++++++++++++++++
 
@@ -474,7 +473,6 @@
 - Fix bug where ``Nested(many=True)`` would skip first element when
   serializing a generator (:issue:`1163`). Thanks :user:`khvn26` for the
   catch and patch.
->>>>>>> 0aea8b42
 
 2.19.0 (2019-03-07)
 +++++++++++++++++++
