Changelog
---------

<<<<<<< HEAD
3.0.0 (unreleased)
++++++++++++++++++

Features:

- *Backwards-incompatible*: ``many`` is passed as a keyword argument to methods decorated with
  ``pre_load``, ``post_load``, ``pre_dump``, ``post_dump``,
  and ``validates_schema``. ``partial`` is passed as a keyword argument to
  methods decorated with ``pre_load``, ``post_load`` and ``validates_schema``.
  ``**kwargs`` should be added to all decorated methods.
- Add ``min_inclusive`` and ``max_exclusive`` parameters to
  ``validate.Range`` (:issue:`1221`). Thanks :user:`kdop` for the PR.
- Fix propagation of "partial" to Nested containers (part of :issue:`779`).

Other changes:

- *Backwards-incompatible*: Use keyword-only arguments (:issue:`1216`).

3.0.0rc6 (2019-05-05)
+++++++++++++++++++++

Support:

- *Backwards-incompatible*: Remove support for Python 2 (:issue:`1120`).
  Only Python>=3.5 is supported.
  Thank you :user:`rooterkyberian` for the suggestion and the PR.
- *Backwards-incompatible*: Remove special-casing in ``fields.List`` and
  ``fields.Tuple`` for accessing nested attributes (:pr:`1188`).
  Use ``fields.List(fields.Pluck(...))`` instead.
- Add ``python_requires`` to ``setup.py`` (:pr:`1194`).
  Thanks :user:`hugovk`.
- Upgrade syntax with ``pyupgrade`` in pre-commit (:pr:`1195`). Thanks
  again :user:`hugovk`.

3.0.0rc5 (2019-03-30)
+++++++++++++++++++++

Features:

- Allow input value to be included in error messages
  for a number of fields (:pr:`1129`). Thanks :user:`hdoupe` for the PR.
- Improve default error messages for ``OneOf`` and ``ContainsOnly``
  (:issue:`885`). Thanks :user:`mcgfeller` for the suggestion
  and :user:`maxalbert` for the PR.

Deprecations/Removals:

- Remove ``fields.FormattedString`` (:issue:`1141`). Use
  ``fields.Function`` or ``fields.Method`` instead.

Bug fixes:

- Includes bug fix from 2.19.2.

3.0.0rc4 (2019-02-08)
+++++++++++++++++++++

Features:

- Add ``fields.Tuple`` (:issue:`1103`) Thanks :user:`zblz` for the PR.
- Add ``fields.Mapping``, which makes it easier to support other
  mapping types (e.g. ``OrderedDict``)  (:issue:`1092`).
  Thank :user:`sayanarijit` for the suggestion and the PR.

3.0.0rc3 (2019-01-13)
+++++++++++++++++++++

Features:

- Make the error messages for "unknown fields" and "invalid data type"
  configurable (:issue:`852`). Thanks :user:`Dunstrom` for the PR.
- ``fields.Boolean`` parses ``"yes"``/``"no"`` values (:pr:`1081`).
  Thanks :user:`r1b`.

Other changes:

- *Backwards-incompatible with previous 3.x versions*: Change ordering
  of ``keys`` and ``values`` arguments to ``fields.Dict``.
- Remove unused code in `marshmallow.utils`: ``is_indexable_but_not_string``,
  ``float_to_decimal``, ``decimal_to_fixed``, ``from_iso`` (:pr:`1088`).
- Remove unused ``marshmallow.compat.string_types``.

Bug fixes:

- Includes bug fix from 2.18.0.

3.0.0rc2 (2019-01-03)
+++++++++++++++++++++

Features:

- Add ``register`` *class Meta* option to allow bypassing marshmallow's
  internal class registry when memory usage is critical (:issue:`660`).

Bug fixes:

- Fix serializing dict-like objects with properties (:issue:`1060`).
  Thanks :user:`taion` for the fix.
- Fix populating ``ValidationError.valid_data`` for ``List`` and
  ``Dict`` fields (:issue:`766`).

Other changes:

- Add ``marshmallow.__version_info__`` (:pr:`1074`).
- Remove the ``marshmallow.marshalling`` internal module (:pr:`1070`).
- A ``ValueError`` is raised when the ``missing`` parameter is passed
  for required fields (:issue:`1040`).
- Extra keyword arguments passed to ``ValidationError`` in validators
  are no longer passed to the final ``ValidationError`` raised upon
  validation completion (:issue:`996`).

3.0.0rc1 (2018-11-29)
+++++++++++++++++++++

Features:

- *Backwards-incompatible*: Rework ``ValidationError`` API.
  It now expects a single field name, and error structures are merged
  in the final ``ValidationError`` raised when validation completes.
  This allows schema-level validators to raise errors for individual
  fields (:issue:`441`). Thanks :user:`maximkulkin` for
  writing the original ``merge_errors`` implementation in :pr:`442` and thanks
  :user:`lafrech` for completing the implementation in :pr:`1026`.

Bug fixes:

- Fix ``TypeError`` when serializing ``None`` with ``Pluck`` (:pr:`1049`).
  Thanks :user:`toffan` for the catch and patch.

3.0.0b20 (2018-11-01)
+++++++++++++++++++++

Bug fixes:

- Includes bug fixes from 2.16.2 and 2.16.3.

3.0.0b19 (2018-10-24)
+++++++++++++++++++++

Features:

- Support partial loading of nested fields (:pr:`438`). Thanks
  :user:`arbor-dwatson` for the PR. *Note*: Subclasses of ``fields.Nested``
  now take an additional ``partial`` parameter in the ``_deserialize``
  method.

Bug fixes:

- Restore ``Schema.TYPE_MAPPING``, which was removed in 3.0.0b17 (:issue:`1012`).

3.0.0b18 (2018-10-15)
+++++++++++++++++++++

Bug fixes:

- Fix ``Date`` deserialization when using custom format (:issue:`1001`). Thanks
  :user:`Ondkloss` for reporting.

Deprecations/Removals:

- ``prefix`` parameter or ``Schema`` class is removed (:issue:`991`). The same
  can be achieved using a ``@post_dump`` method.


3.0.0b17 (2018-10-13)
+++++++++++++++++++++

Features:

- Add ``format`` option to ``Date`` field (:pr:`869`).
- *Backwards-incompatible*: Rename ``DateTime``'s ``dateformat`` Meta option
  to ``datetimeformat``. ``dateformat`` now applies to ``Date`` (:pr:`869`).
  Thanks :user:`knagra` for implementing these changes.
- Enforce ISO 8601 when deserializing date and time (:issue:`899`).
  Thanks :user:`dushr` for the report and the work on the PR.
- *Backwards-incompatible*: Raise ``ValueError`` on ``Schema`` instantiation in
  case of ``attribute`` or ``data_key`` collision (:pr:`992`).

Bug fixes:

- Fix inconsistencies in field inference by refactoring the inference feature
  into a dedicated field (:issue:`809`). Thanks :user:`taion` for the PR.
- When ``unknown`` is not passed to ``Nested``, default to nested ``Schema``
  ``unknown`` meta option rather than ``RAISE`` (:pr:`963`).
  Thanks :user:`vgavro` for the PR.
- Fix loading behavior of ``fields.Pluck`` (:pr:`990`).
- Includes bug fix from 2.16.0.

3.0.0b16 (2018-09-20)
+++++++++++++++++++++

Bug fixes:

- Fix ``root`` attribute for nested container fields
  on inheriting schemas (:issue:`956`). Thanks :user:`bmcbu`
  for reporting.

3.0.0b15 (2018-09-18)
+++++++++++++++++++++

Bug fixes:

- Raise ``ValidationError`` instead of ``TypeError`` when non-iterable types are
  validated with ``many=True`` (:issue:`851`).
- ``many=True`` no longer iterates over ``str`` and ``collections.abc.Mapping`` objects and instead
  raises a ``ValidationError`` with ``{'_schema': ['Invalid input type.']}`` (:issue:`930`).
- Return ``[]`` as ``ValidationError.valid_data`` instead of ``{}`` when
  ``many=True`` (:issue:`907`).

Thanks :user:`tuukkamustonen` for implementing these changes.

3.0.0b14 (2018-09-15)
+++++++++++++++++++++

Features:

- Add ``fields.Pluck`` for serializing a single field from a nested object
  (:issue:`800`). Thanks :user:`timc13` for the feedback and :user:`deckar01`
  for the implementation.
- *Backwards-incompatible*: Passing a string argument as ``only`` to
  ``fields.Nested`` is no longer supported. Use ``fields.Pluck`` instead
  (:issue:`800`).
- Raise a `StringNotCollectionError` if ``only`` or ``exclude`` is
  passed as a string to ``fields.Nested`` (:pr:`931`).
- *Backwards-incompatible*: ``Float`` takes an ``allow_nan`` parameter to
  explicitly allow serializing and deserializing special values (``nan``,
  ``inf`` and ``-inf``). ``allow_nan`` defaults to ``False``.

Other changes:

- *Backwards-incompatible*: ``Nested`` field now defaults to ``unknown=RAISE``
  instead of ``EXCLUDE``. This harmonizes behavior with ``Schema`` that
  already defaults to ``RAISE`` (:issue:`908`). Thanks :user:`tuukkamustonen`.
- Tested against Python 3.7.

3.0.0b13 (2018-08-04)
+++++++++++++++++++++

Bug fixes:

- Errors reported by a schema-level validator for a field in a ``Nested`` field
  are stored under corresponding field name, not ``_schema`` key (:pr:`862`).
- Includes bug fix from 2.15.4.

Other changes:

- *Backwards-incompatible*: The ``unknown`` option now defaults to ``RAISE``
  (`#524 (comment) <https://github.com/marshmallow-code/marshmallow/issues/524#issuecomment-397165731>`_,
  :issue:`851`).
- *Backwards-incompatible*: When a schema error is raised with a ``dict`` as
  payload, the ``dict`` overwrites any existing error list. Before this change,
  it would be appended to the list.
- Raise a `StringNotCollectionError` if ``only`` or ``exclude`` is
  passed as a string (:issue:`316`). Thanks :user:`paulocheque` for
  reporting.

3.0.0b12 (2018-07-04)
+++++++++++++++++++++

Features:

- The behavior to apply when encountering unknown fields while deserializing
  can be controlled with the ``unknown`` option (:issue:`524`,
  :issue:`747`, :issue:`127`).
  It makes it possible to either "include", "exclude", or "raise".
  Thanks :user:`tuukkamustonen` for the suggestion and thanks
  :user:`ramnes` for the PR.

.. warning::

  The default for ``unknown`` will be changed to ``RAISE`` in the
  next release.

Other changes:

- *Backwards-incompatible*: Pre/Post-processors MUST return modified data.
  Returning ``None`` does not imply data were mutated (:issue:`347`). Thanks
  :user:`tdevelioglu` for reporting.
- *Backwards-incompatible*: ``only`` and ``exclude`` are bound by
  declared and additional fields. A ``ValueError`` is raised if invalid
  fields are passed (:issue:`636`). Thanks :user:`jan-23` for reporting.
  Thanks :user:`ikilledthecat` and :user:`deckar01` for the PRs.
- Format code using pre-commit (:pr:`855`).

Deprecations/Removals:

- ``ValidationError.fields`` is removed (:issue:`840`). Access field
  instances from ``Schema.fields``.

3.0.0b11 (2018-05-20)
+++++++++++++++++++++

Features:

- Clean up code for schema hooks (:pr:`814`). Thanks :user:`taion`.
- Minor performance improvement from simplifying ``utils.get_value`` (:pr:`811`). Thanks again :user:`taion`.
- Add ``require_tld`` argument to ``fields.URL`` (:issue:`749`). Thanks
  :user:`DenerKup` for reporting and thanks :user:`surik00` for the PR.
- ``fields.UUID`` deserializes ``bytes`` strings using ``UUID(bytes=b'...')`` (:pr:`625`).
  Thanks :user:`JeffBerger` for the suggestion and the PR.

Bug fixes:

- Fields nested within ``Dict`` correctly inherit context from their
  parent schema (:issue:`820`). Thanks :user:`RosanneZe` for reporting
  and :user:`deckar01` for the PR.
- Includes bug fix from 2.15.3.


3.0.0b10 (2018-05-10)
+++++++++++++++++++++

Bug fixes:

- Includes bugfixes from 2.15.2.

3.0.0b9 (2018-04-25)
++++++++++++++++++++

Features:

- *Backwards-incompatible*: ``missing`` and ``default`` values are
  passed in deserialized form (:issue:`378`). Thanks :user:`chadrik` for
  the suggestion and thanks :user:`lafrech` for the PR.

Bug fixes:

- Includes the bugfix from 2.15.1.

3.0.0b8 (2018-03-24)
++++++++++++++++++++

Features:

- *Backwards-incompatible*: Add ``data_key`` parameter to fields for
  specifying the key in the input and output data dict. This
  parameter replaces both ``load_from`` and ``dump_to`` (:issue:`717`).
  Thanks :user:`lafrech`.
- *Backwards-incompatible*: When `pass_original=True` is passed to one
  of the decorators and a collection is being (de)serialized, the
  `original_data` argument will be a single object unless
  `pass_many=True` is also passed to the decorator (:issue:`315`,
  :issue:`743`). Thanks :user:`stj` for the PR.
- *Backwards-incompatible*: Don't recursively check nested required
  fields when the Nested field's key is missing (:issue:`319`). This
  reverts :pr:`235`. Thanks :user:`chekunkov` reporting and thanks
  :user:`lafrech` for the PR.
- *Backwards-incompatible*: Change error message collection for `Dict` field (:issue:`730`). Note:
  this is backwards-incompatible with previous 3.0.0bX versions.
  Thanks :user:`shabble` for the report and thanks :user:`lafrech` for the PR.

3.0.0b7 (2018-02-03)
++++++++++++++++++++

Features:

- *Backwards-incompatible*: Schemas are always strict (:issue:`377`).
  The ``strict`` parameter is removed.
- *Backwards-incompatible*: `Schema().load` and `Schema().dump` return ``data`` instead of a
  ``(data, errors)`` tuple (:issue:`598`).
- *Backwards-incomaptible*: `Schema().load(None)` raises a
  `ValidationError` (:issue:`511`).

See :ref:`upgrading_3_0` for a guide on updating your code.

Thanks :user:`lafrech` for implementing these changes.
Special thanks to :user:`MichalKononenko`, :user:`douglas-treadwell`, and
:user:`maximkulkin` for the discussions on these changes.


Other changes:

- *Backwards-incompatible*: Field name is not checked when ``load_from``
  is specified (:pr:`714`). Thanks :user:`lafrech`.

Support:

- Add `Code of Conduct <https://marshmallow.readthedocs.io/en/dev/code_of_conduct.html>`_.


3.0.0b6 (2018-01-02)
++++++++++++++++++++

Bug fixes:

- Fixes `ValidationError.valid_data` when a nested field contains errors
  (:issue:`710`). This bug was introduced in 3.0.0b3. Thanks
  :user:`lafrech`.

Other changes:

- *Backwards-incompatible*: ``Email`` and ``URL`` fields don't validate
  on serialization (:issue:`608`). This makes them more consistent with the other
  fields and improves serialization performance. Thanks again :user:`lafrech`.
- ``validate.URL`` requires square brackets around IPv6 URLs (:issue:`707`). Thanks :user:`harlov`.

3.0.0b5 (2017-12-30)
++++++++++++++++++++

Features:

- Add support for structured dictionaries by providing values and keys arguments to the
  ``Dict`` field's constructor. This mirrors the ``List``
  field's ability to validate its items (:issue:`483`). Thanks :user:`deckar01`.

Other changes:

- *Backwards-incompatible*: ``utils.from_iso`` is deprecated in favor of
  ``utils.from_iso_datetime`` (:issue:`694`). Thanks :user:`sklarsa`.

3.0.0b4 (2017-10-23)
++++++++++++++++++++

Features:

- Add support for millisecond, minute, hour, and week precisions to
  ``fields.TimeDelta`` (:issue:`537`). Thanks :user:`Fedalto` for the
  suggestion and the PR.
- Includes features from release 2.14.0.


Support:

- Copyright year in docs uses CHANGELOG.rst's modified date for
  reproducible builds (:issue:`679`). Thanks :user:`bmwiedemann`.
- Test against Python 3.6 in tox. Thanks :user:`Fedalto`.
- Fix typo in exception message (:issue:`659`). Thanks :user:`wonderbeyond`
  for reporting and thanks :user:`yoichi` for the PR.

3.0.0b3 (2017-08-20)
++++++++++++++++++++

Features:

- Add ``valid_data`` attribute to ``ValidationError``.
- Add ``strict`` parameter to ``Integer`` (:issue:`667`). Thanks
  :user:`yoichi`.

Deprecations/Removals:

- Deprecate ``json_module`` option in favor of ``render_module`` (:issue:`364`, :issue:`130`). Thanks :user:`justanr` for the suggestion.

Bug fixes:

- Includes bug fixes from releases 2.13.5 and 2.13.6.
- *Backwards-incompatible* : ``Number`` fields don't accept booleans as valid input (:issue:`623`). Thanks :user:`tuukkamustonen` for the suggestion and thanks :user:`rowillia` for the PR.

Support:

- Add benchmark script. Thanks :user:`rowillia`.

3.0.0b2 (2017-03-19)
++++++++++++++++++++

Features:

- Add ``truthy`` and ``falsy`` params to ``fields.Boolean`` (:issue:`580`). Thanks :user:`zwack` for the PR. Note: This is potentially a breaking change if your code passes the `default` parameter positionally. Pass `default` as a keyword argument instead, e.g. ``fields.Boolean(default=True)``.

Other changes:

- *Backwards-incompatible*: ``validate.ContainsOnly`` allows empty and duplicate values (:issue:`516`, :issue:`603`). Thanks :user:`maximkulkin` for the suggestion and thanks :user:`lafrech` for the PR.

Bug fixes:

- Includes bug fixes from release 2.13.4.

3.0.0b1 (2017-03-10)
++++++++++++++++++++

Features:

- ``fields.Nested`` respects ``only='field'`` when deserializing (:issue:`307`). Thanks :user:`erlingbo` for the suggestion and the PR.
- ``fields.Boolean`` parses ``"on"``/``"off"`` (:issue:`580`). Thanks :user:`marcellarius` for the suggestion.


Other changes:

- Includes changes from release 2.13.2.
- *Backwards-incompatible*: ``skip_on_field_errors`` defaults to ``True`` for ``validates_schema`` (:issue:`352`).

3.0.0a1 (2017-02-26)
++++++++++++++++++++

Features:

- ``dump_only`` and ``load_only`` for ``Function`` and ``Method`` are set based on ``serialize`` and ``deserialize`` arguments (:issue:`328`).

Other changes:

- *Backwards-incompatible*: ``fields.Method`` and ``fields.Function`` no longer swallow ``AttributeErrors`` (:issue:`395`). Thanks :user:`bereal` for the suggestion.
- *Backwards-incompatible*: ``validators.Length`` is no longer a subclass of ``validators.Range`` (:issue:`458`). Thanks :user:`deckar01` for the catch and patch.
- *Backwards-incompatible*: ``utils.get_func_args`` no longer returns bound arguments. This is consistent with the behavior of ``inspect.signature``. This change prevents a DeprecationWarning on Python 3.5 (:issue:`415`, :issue:`479`). Thanks :user:`deckar01` for the PR.
- *Backwards-incompatible*: Change the signature of ``utils.get_value`` and ``Schema.get_attribute`` for consistency with Python builtins (e.g. ``getattr``) (:issue:`341`). Thanks :user:`stas` for reporting and thanks :user:`deckar01` for the PR.
- *Backwards-incompatible*: Don't unconditionally call callable attributes (:issue:`430`, reverts :issue:`242`). Thanks :user:`mirko` for the suggestion.
- Drop support for Python 2.6 and 3.3.

Deprecation/Removals:

- Remove ``__error_handler__``, ``__accessor__``, ``@Schema.error_handler``, and ``@Schema.accessor``. Override ``Schema.handle_error`` and ``Schema.get_attribute`` instead.
- Remove ``func`` parameter of ``fields.Function``. Remove ``method_name`` parameter of ``fields.Method`` (issue:`325`). Use the ``serialize`` parameter instead.
- Remove ``extra`` parameter from ``Schema``. Use a ``@post_dump`` method to add additional data.

=======
2.19.3 (2019-06-15)
+++++++++++++++++++

Bug fixes:

- Fix bug where nested fields in ``Meta.exclude`` would not work on
  multiple instantiations (:issue:`1212`). Thanks :user:`MHannila` for
  reporting.

>>>>>>> ae55b27a
2.19.2 (2019-03-30)
+++++++++++++++++++

Bug fixes:

- Handle ``OverflowError`` when (de)serializing large integers with
  ``fields.Float`` (:pr:`1177`). Thanks :user:`brycedrennan` for the PR.

2.19.1 (2019-03-16)
+++++++++++++++++++

Bug fixes:

- Fix bug where ``Nested(many=True)`` would skip first element when
  serializing a generator (:issue:`1163`). Thanks :user:`khvn26` for the
  catch and patch.

2.19.0 (2019-03-07)
+++++++++++++++++++

Deprecation/Removal:

- A `RemovedInMarshmallow3` warning is raised when using
  `fields.FormattedString`. Use `fields.Method` or `fields.Function`
  instead (:issue:`1141`).

2.18.1 (2019-02-15)
+++++++++++++++++++

Bug fixes:

- A ``ChangedInMarshmallow3Warning`` is no longer raised when
  ``strict=False`` (:issue:`1108`). Thanks :user:`Aegdesil` for
  reporting.

2.18.0 (2019-01-13)
+++++++++++++++++++

Features:

- Add warnings for functions in ``marshmallow.utils`` that are removed in
  marshmallow 3.

Bug fixes:

- Copying ``missing`` with ``copy.copy`` or ``copy.deepcopy`` will not
  duplicate it (:pr:`1099`).

2.17.0 (2018-12-26)
+++++++++++++++++++

Features:

- Add ``marshmallow.__version_info__`` (:pr:`1074`).
- Add warnings for API that is deprecated or changed to help users
  prepare for marshmallow 3 (:pr:`1075`).

2.16.3 (2018-11-01)
+++++++++++++++++++

Bug fixes:

- Prevent memory leak when dynamically creating classes with ``type()``
  (:issue:`732`). Thanks :user:`asmodehn` for writing the tests to
  reproduce this issue.

2.16.2 (2018-10-30)
+++++++++++++++++++

Bug fixes:

- Prevent warning about importing from ``collections`` on Python 3.7
  (:issue:`1027`). Thanks :user:`nkonin` for reporting and
  :user:`jmargeta` for the PR.

2.16.1 (2018-10-17)
+++++++++++++++++++

Bug fixes:

- Remove spurious warning about implicit collection handling
  (:issue:`998`). Thanks :user:`lalvarezguillen` for reporting.

2.16.0 (2018-10-10)
+++++++++++++++++++

Bug fixes:

- Allow username without password in basic auth part of the url in
  ``fields.Url`` (:pr:`982`). Thanks user:`alefnula` for the PR.

Other changes:

- Drop support for Python 3.3 (:pr:`987`).

2.15.6 (2018-09-20)
+++++++++++++++++++

Bug fixes:

- Prevent ``TypeError`` when a non-collection is passed to a ``Schema`` with ``many=True``.
  Instead, raise ``ValidationError`` with ``{'_schema': ['Invalid input type.']}`` (:issue:`906`).
- Fix ``root`` attribute for nested container fields on list
  on inheriting schemas (:issue:`956`). Thanks :user:`bmcbu`
  for reporting.

These fixes were backported from 3.0.0b15 and 3.0.0b16.


2.15.5 (2018-09-15)
+++++++++++++++++++

Bug fixes:

- Handle empty SQLAlchemy lazy lists gracefully when dumping (:issue:`948`).
  Thanks :user:`vke-code` for the catch and :user:`YuriHeupa` for the patch.

2.15.4 (2018-08-04)
+++++++++++++++++++

Bug fixes:

- Respect ``load_from`` when reporting errors for ``@validates('field_name')``
  (:issue:`748`). Thanks :user:`m-novikov` for the catch and patch.

2.15.3 (2018-05-20)
+++++++++++++++++++

Bug fixes:

- Fix passing ``only`` as a string to ``nested`` when the passed field
  defines ``dump_to`` (:issue:`800`, :issue:`822`). Thanks
  :user:`deckar01` for the catch and patch.

2.15.2 (2018-05-10)
+++++++++++++++++++

Bug fixes:

- Fix a race condition in validation when concurrent threads use the
  same ``Schema`` instance (:issue:`783`). Thanks :user:`yupeng0921` and
  :user:`lafrech` for the fix.
- Fix serialization behavior of
  ``fields.List(fields.Integer(as_string=True))`` (:issue:`788`). Thanks
  :user:`cactus` for reporting and :user:`lafrech` for the fix.
- Fix behavior of ``exclude`` parameter when passed from parent to
  nested schemas (:issue:`728`). Thanks :user:`timc13` for reporting and
  :user:`deckar01` for the fix.

2.15.1 (2018-04-25)
+++++++++++++++++++

Bug fixes:

- :cve:`CVE-2018-17175`: Fix behavior when an empty list is passed as the ``only`` argument
  (:issue:`772`). Thanks :user:`deckar01` for reporting and thanks
  :user:`lafrech` for the fix.

2.15.0 (2017-12-02)
+++++++++++++++++++

Bug fixes:

- Handle ``UnicodeDecodeError`` when deserializing ``bytes`` with a
  ``String`` field (:issue:`650`). Thanks :user:`dan-blanchard` for the
  suggestion and thanks :user:`4lissonsilveira` for the PR.

2.14.0 (2017-10-23)
+++++++++++++++++++

Features:

- Add ``require_tld`` parameter to ``validate.URL`` (:issue:`664`).
  Thanks :user:`sduthil` for the suggestion and the PR.

2.13.6 (2017-08-16)
+++++++++++++++++++

Bug fixes:

- Fix serialization of types that implement `__getitem__`
  (:issue:`669`). Thanks :user:`MichalKononenko`.

2.13.5 (2017-04-12)
+++++++++++++++++++

Bug fixes:

- Fix validation of iso8601-formatted dates (:issue:`556`). Thanks :user:`lafrech` for reporting.

2.13.4 (2017-03-19)
+++++++++++++++++++

Bug fixes:

- Fix symmetry of serialization and deserialization behavior when passing a dot-delimited path to the ``attribute`` parameter of fields (:issue:`450`). Thanks :user:`itajaja` for reporting.

2.13.3 (2017-03-11)
+++++++++++++++++++

Bug fixes:

- Restore backwards-compatibility of ``SchemaOpts`` constructor (:issue:`597`). Thanks :user:`Wesmania` for reporting and thanks :user:`frol` for the fix.

2.13.2 (2017-03-10)
+++++++++++++++++++

Bug fixes:

- Fix inheritance of ``ordered`` option when ``Schema`` subclasses define ``class Meta`` (:issue:`593`). Thanks :user:`frol`.

Support:

- Update contributing docs.

2.13.1 (2017-03-04)
+++++++++++++++++++

Bug fixes:

- Fix sorting on Schema subclasses when ``ordered=True`` (:issue:`592`). Thanks :user:`frol`.

2.13.0 (2017-02-18)
+++++++++++++++++++

Features:

- Minor optimizations (:issue:`577`). Thanks :user:`rowillia` for the PR.

2.12.2 (2017-01-30)
+++++++++++++++++++

Bug fixes:

- Unbound fields return `None` rather returning the field itself. This fixes a corner case introduced in :issue:`572`. Thanks :user:`touilleMan` for reporting and :user:`YuriHeupa` for the fix.

2.12.1 (2017-01-23)
+++++++++++++++++++

Bug fixes:

- Fix behavior when a ``Nested`` field is composed within a ``List`` field (:issue:`572`). Thanks :user:`avish` for reporting and :user:`YuriHeupa` for the PR.

2.12.0 (2017-01-22)
+++++++++++++++++++

Features:

- Allow passing nested attributes (e.g. ``'child.field'``) to the ``dump_only`` and ``load_only`` parameters of ``Schema`` (:issue:`572`). Thanks :user:`YuriHeupa` for the PR.
- Add ``schemes`` parameter to ``fields.URL`` (:issue:`574`). Thanks :user:`mosquito` for the PR.

2.11.1 (2017-01-08)
+++++++++++++++++++

Bug fixes:

- Allow ``strict`` class Meta option to be overriden by constructor (:issue:`550`). Thanks :user:`douglas-treadwell` for reporting and thanks :user:`podhmo` for the PR.

2.11.0 (2017-01-08)
+++++++++++++++++++

Features:

- Import ``marshmallow.fields`` in ``marshmallow/__init__.py`` to save an import when importing the ``marshmallow`` module (:issue:`557`). Thanks :user:`mindojo-victor`.

Support:

- Documentation: Improve example in "Validating Original Input Data" (:issue:`558`). Thanks :user:`altaurog`.
- Test against Python 3.6.

2.10.5 (2016-12-19)
+++++++++++++++++++

Bug fixes:

- Reset user-defined kwargs passed to ``ValidationError`` on each ``Schema.load`` call (:issue:`565`). Thanks :user:`jbasko` for the catch and patch.

Support:

- Tests: Fix redefinition of ``test_utils.test_get_value()`` (:issue:`562`). Thanks :user:`nelfin`.

2.10.4 (2016-11-18)
+++++++++++++++++++

Bug fixes:

- `Function` field works with callables that use Python 3 type annotations (:issue:`540`). Thanks :user:`martinstein` for reporting and thanks :user:`sabinem`, :user:`lafrech`, and :user:`maximkulkin` for the work on the PR.

2.10.3 (2016-10-02)
+++++++++++++++++++

Bug fixes:

- Fix behavior for serializing missing data with ``Number`` fields when ``as_string=True`` is passed (:issue:`538`). Thanks :user:`jessemyers` for reporting.

2.10.2 (2016-09-25)
+++++++++++++++++++

Bug fixes:

- Use fixed-point notation rather than engineering notation when serializing with ``Decimal`` (:issue:`534`). Thanks :user:`gdub`.
- Fix UUID validation on serialization and deserialization of ``uuid.UUID`` objects (:issue:`532`). Thanks :user:`pauljz`.

2.10.1 (2016-09-14)
+++++++++++++++++++

Bug fixes:

- Fix behavior when using ``validate.Equal(False)`` (:issue:`484`). Thanks :user:`pktangyue` for reporting and thanks :user:`tuukkamustonen` for the fix.
- Fix ``strict`` behavior when errors are raised in ``pre_dump``/``post_dump`` processors (:issue:`521`). Thanks :user:`tvuotila` for the catch and patch.
- Fix validation of nested fields on dumping (:issue:`528`). Thanks again :user:`tvuotila`.

2.10.0 (2016-09-05)
+++++++++++++++++++

Features:

- Errors raised by pre/post-load/dump methods will be added to a schema's errors dictionary (:issue:`472`). Thanks :user:`dbertouille` for the suggestion and for the PR.

2.9.1 (2016-07-21)
++++++++++++++++++

Bug fixes:

- Fix serialization of ``datetime.time`` objects with microseconds (:issue:`464`). Thanks :user:`Tim-Erwin` for reporting and thanks :user:`vuonghv` for the fix.
- Make ``@validates`` consistent with field validator behavior: if validation fails, the field will not be included in the deserialized output (:issue:`391`). Thanks :user:`martinstein` for reporting and thanks :user:`vuonghv` for the fix.

2.9.0 (2016-07-06)
++++++++++++++++++

- ``Decimal`` field coerces input values to a string before deserializing to a `decimal.Decimal` object in order to avoid transformation of float values under 12 significant digits (:issue:`434`, :issue:`435`). Thanks :user:`davidthornton` for the PR.

2.8.0 (2016-06-23)
++++++++++++++++++

Features:

- Allow ``only`` and ``exclude`` parameters to take nested fields, using dot-delimited syntax (e.g. ``only=['blog.author.email']``) (:issue:`402`). Thanks :user:`Tim-Erwin` and :user:`deckar01` for the discussion and implementation.

Support:

- Update tasks.py for compatibility with invoke>=0.13.0. Thanks :user:`deckar01`.

2.7.3 (2016-05-05)
++++++++++++++++++

- Make ``field.parent`` and ``field.name`` accessible to ``on_bind_field`` (:issue:`449`). Thanks :user:`immerrr`.

2.7.2 (2016-04-27)
++++++++++++++++++

No code changes in this release. This is a reupload in order to distribute an sdist for the last hotfix release. See :issue:`443`.

Support:

- Update license entry in setup.py to fix RPM distributions (:issue:`433`). Thanks :user:`rrajaravi` for reporting.

2.7.1 (2016-04-08)
++++++++++++++++++

Bug fixes:

- Only add Schemas to class registry if a class name is provided. This allows Schemas to be
  constructed dynamically using the ``type`` constructor without getting added to the class registry (which is useful for saving memory).

2.7.0 (2016-04-04)
++++++++++++++++++

Features:

- Make context available to ``Nested`` field's ``on_bind_field`` method (:issue:`408`). Thanks :user:`immerrr` for the PR.
- Pass through user ``ValidationError`` kwargs (:issue:`418`). Thanks :user:`russelldavies` for helping implement this.

Other changes:

- Remove unused attributes ``root``, ``parent``, and ``name`` from ``SchemaABC`` (:issue:`410`). Thanks :user:`Tim-Erwin` for the PR.

2.6.1 (2016-03-17)
++++++++++++++++++

Bug fixes:

- Respect `load_from` when reporting errors for nested required fields (:issue:`414`). Thanks :user:`yumike`.

2.6.0 (2016-02-01)
++++++++++++++++++

Features:

- Add ``partial`` argument to ``Schema.validate`` (:issue:`379`). Thanks :user:`tdevelioglu` for the PR.
- Add ``equal`` argument to ``validate.Length``. Thanks :user:`daniloakamine`.
- Collect all validation errors for each item deserialized by a ``List`` field (:issue:`345`). Thanks :user:`maximkulkin` for the report and the PR.

2.5.0 (2016-01-16)
++++++++++++++++++

Features:

- Allow a tuple of field names to be passed as the ``partial`` argument to ``Schema.load`` (:issue:`369`). Thanks :user:`tdevelioglu` for the PR.
- Add ``schemes`` argument to ``validate.URL`` (:issue:`356`).

2.4.2 (2015-12-08)
++++++++++++++++++

Bug fixes:

- Prevent duplicate error messages when validating nested collections (:issue:`360`). Thanks :user:`alexmorken` for the catch and patch.

2.4.1 (2015-12-07)
++++++++++++++++++

Bug fixes:

- Serializing an iterator will not drop the first item (:issue:`343`, :issue:`353`). Thanks :user:`jmcarp` for the patch. Thanks :user:`edgarallang` and :user:`jmcarp` for reporting.

2.4.0 (2015-12-06)
++++++++++++++++++

Features:

- Add ``skip_on_field_errors`` parameter to ``validates_schema`` (:issue:`323`). Thanks :user:`jjvattamattom` for the suggestion and :user:`d-sutherland` for the PR.

Bug fixes:

- Fix ``FormattedString`` serialization (:issue:`348`). Thanks :user:`acaird` for reporting.
- Fix ``@validates`` behavior when used when ``attribute`` is specified and ``strict=True`` (:issue:`350`). Thanks :user:`density` for reporting.

2.3.0 (2015-11-22)
++++++++++++++++++

Features:

- Add ``dump_to`` parameter to fields (:issue:`310`). Thanks :user:`ShayanArmanPercolate` for the suggestion. Thanks :user:`franciscod` and :user:`ewang` for the PRs.
- The ``deserialize`` function passed to ``fields.Function`` can optionally receive a ``context`` argument (:issue:`324`). Thanks :user:`DamianHeard`.
- The ``serialize`` function passed to ``fields.Function`` is optional (:issue:`325`). Thanks again :user:`DamianHeard`.
- The ``serialize`` function passed to ``fields.Method`` is optional (:issue:`329`). Thanks :user:`justanr`.

Deprecation/Removal:

- The ``func`` argument of ``fields.Function`` has been renamed to ``serialize``.
- The ``method_name`` argument of ``fields.Method`` has been renamed to ``serialize``.

``func`` and ``method_name`` are still present for backwards-compatibility, but they will both be removed in marshmallow 3.0.

2.2.1 (2015-11-11)
++++++++++++++++++

Bug fixes:

- Skip field validators for fields that aren't included in ``only`` (:issue:`320`). Thanks :user:`carlos-alberto` for reporting and :user:`eprikazc` for the PR.

2.2.0 (2015-10-26)
++++++++++++++++++

Features:

- Add support for partial deserialization with the ``partial`` argument to ``Schema`` and ``Schema.load`` (:issue:`290`). Thanks :user:`taion`.

Deprecation/Removals:

- ``Query`` and ``QuerySelect`` fields are removed.
- Passing of strings to ``required`` and ``allow_none`` is removed. Pass the ``error_messages`` argument instead.

Support:

- Add example of Schema inheritance in docs (:issue:`225`). Thanks :user:`martinstein` for the suggestion and :user:`juanrossi` for the PR.
- Add "Customizing Error Messages" section to custom fields docs.

2.1.3 (2015-10-18)
++++++++++++++++++

Bug fixes:

- Fix serialization of collections for which `iter` will modify position, e.g. Pymongo cursors (:issue:`303`). Thanks :user:`Mise` for the catch and patch.

2.1.2 (2015-10-14)
++++++++++++++++++

Bug fixes:

- Fix passing data to schema validator when using ``@validates_schema(many=True)`` (:issue:`297`). Thanks :user:`d-sutherland` for reporting.
- Fix usage of ``@validates`` with a nested field when ``many=True`` (:issue:`298`). Thanks :user:`nelfin` for the catch and patch.

2.1.1 (2015-10-07)
++++++++++++++++++

Bug fixes:

- ``Constant`` field deserializes to its value regardless of whether its field name is present in input data (:issue:`291`). Thanks :user:`fayazkhan` for reporting.

2.1.0 (2015-09-30)
++++++++++++++++++

Features:

- Add ``Dict`` field for arbitrary mapping data (:issue:`251`). Thanks :user:`dwieeb` for adding this and :user:`Dowwie` for the suggestion.
- Add ``Field.root`` property, which references the field's Schema.

Deprecation/Removals:

- The ``extra`` param of ``Schema`` is deprecated. Add extra data in a ``post_load`` method instead.
- ``UnmarshallingError`` and ``MarshallingError`` are removed.

Bug fixes:

- Fix storing multiple schema-level validation errors (:issue:`287`). Thanks :user:`evgeny-sureev` for the patch.
- If ``missing=None`` on a field, ``allow_none`` will be set to ``True``.

Other changes:

- A ``List's`` inner field will have the list field set as its parent. Use ``root`` to access the ``Schema``.

2.0.0 (2015-09-25)
++++++++++++++++++

Features:

- Make error messages configurable at the class level and instance level (``Field.default_error_messages`` attribute and ``error_messages`` parameter, respectively).

Deprecation/Removals:

- Remove ``make_object``. Use a ``post_load`` method instead (:issue:`277`).
- Remove the ``error`` parameter and attribute of ``Field``.
- Passing string arguments to ``required`` and ``allow_none`` is deprecated. Pass the ``error_messages`` argument instead. **This API will be removed in version 2.2**.
- Remove ``Arbitrary``, ``Fixed``, and ``Price`` fields (:issue:`86`). Use ``Decimal`` instead.
- Remove ``Select`` / ``Enum`` fields (:issue:`135`). Use the ``OneOf`` validator instead.

Bug fixes:

- Fix error format for ``Nested`` fields when ``many=True``. Thanks :user:`alexmorken`.
- ``pre_dump`` methods are invoked before implicit field creation. Thanks :user:`makmanalp` for reporting.
- Return correct "required" error message for ``Nested`` field.
- The ``only`` argument passed to a ``Schema`` is bounded by the ``fields`` option (:issue:`183`). Thanks :user:`lustdante` for the suggestion.

Changes from 2.0.0rc2:

- ``error_handler`` and ``accessor`` options are replaced with the ``handle_error`` and ``get_attribute`` methods :issue:`284`.
- Remove ``marshmallow.compat.plain_function`` since it is no longer used.
- Non-collection values are invalid input for ``List`` field (:issue:`231`). Thanks :user:`density` for reporting.
- Bug fix: Prevent infinite loop when validating a required, self-nested field. Thanks :user:`Bachmann1234` for the fix.

2.0.0rc2 (2015-09-16)
+++++++++++++++++++++

Deprecation/Removals:

- ``make_object`` is deprecated. Use a ``post_load`` method instead (:issue:`277`). **This method will be removed in the final 2.0 release**.
- ``Schema.accessor`` and ``Schema.error_handler`` decorators are deprecated. Define the ``accessor`` and ``error_handler`` class Meta options instead.

Bug fixes:

- Allow non-field names to be passed to ``ValidationError`` (:issue:`273`). Thanks :user:`evgeny-sureev` for the catch and patch.

Changes from 2.0.0rc1:

- The ``raw`` parameter of the ``pre_*``, ``post_*``, ``validates_schema`` decorators was renamed to ``pass_many`` (:issue:`276`).
- Add ``pass_original`` parameter to ``post_load`` and ``post_dump`` (:issue:`216`).
- Methods decorated with the ``pre_*``, ``post_*``, and ``validates_*`` decorators must be instance methods. Class methods and instance methods are not supported at this time.

2.0.0rc1 (2015-09-13)
+++++++++++++++++++++

Features:

- *Backwards-incompatible*: ``fields.Field._deserialize`` now takes ``attr`` and ``data`` as arguments (:issue:`172`). Thanks :user:`alexmic` and :user:`kevinastone` for the suggestion.
- Allow a ``Field's`` ``attribute`` to be modified during deserialization (:issue:`266`). Thanks :user:`floqqi`.
- Allow partially-valid data to be returned for ``Nested`` fields (:issue:`269`). Thanks :user:`jomag` for the suggestion.
- Add ``Schema.on_bind_field`` hook which allows a ``Schema`` to modify its fields when they are bound.
- Stricter validation of string, boolean, and number fields (:issue:`231`). Thanks :user:`touilleMan` for the suggestion.
- Improve consistency of error messages.

Deprecation/Removals:

- ``Schema.validator``, ``Schema.preprocessor``, and ``Schema.data_handler`` are removed. Use ``validates_schema``, ``pre_load``, and ``post_dump`` instead.
- ``QuerySelect``  and ``QuerySelectList`` are deprecated (:issue:`227`). **These fields will be removed in version 2.1.**
- ``utils.get_callable_name`` is removed.

Bug fixes:

- If a date format string is passed to a ``DateTime`` field, it is always used for deserialization (:issue:`248`). Thanks :user:`bartaelterman` and :user:`praveen-p`.

Support:

- Documentation: Add "Using Context" section to "Extending Schemas" page (:issue:`224`).
- Include tests and docs in release tarballs (:issue:`201`).
- Test against Python 3.5.

2.0.0b5 (2015-08-23)
++++++++++++++++++++

Features:

- If a field corresponds to a callable attribute, it will be called upon serialization. Thanks :user:`alexmorken`.
- Add ``load_only`` and ``dump_only`` class Meta options. Thanks :user:`kelvinhammond`.
- If a ``Nested`` field is required, recursively validate any required fields in the nested schema (:issue:`235`). Thanks :user:`max-orhai`.
- Improve error message if a list of dicts is not passed to a ``Nested`` field for which ``many=True``. Thanks again :user:`max-orhai`.

Bug fixes:

- `make_object` is only called after all validators and postprocessors have finished (:issue:`253`). Thanks :user:`sunsongxp` for reporting.
- If an invalid type is passed to ``Schema`` and ``strict=False``, store a ``_schema`` error in the errors dict rather than raise an exception (:issue:`261`). Thanks :user:`density` for reporting.

Other changes:

- ``make_object`` is only called when input data are completely valid (:issue:`243`). Thanks :user:`kissgyorgy` for reporting.
- Change default error messages for ``URL`` and ``Email`` validators so that they don't include user input (:issue:`255`).
- ``Email`` validator permits email addresses with non-ASCII characters, as per RFC 6530 (:issue:`221`). Thanks :user:`lextoumbourou` for reporting and :user:`mwstobo` for sending the patch.

2.0.0b4 (2015-07-07)
++++++++++++++++++++

Features:

- ``List`` field respects the ``attribute`` argument of the inner field. Thanks :user:`jmcarp`.
- The ``container`` field ``List`` field has access to its parent ``Schema`` via its ``parent`` attribute. Thanks again :user:`jmcarp`.

Deprecation/Removals:

- Legacy validator functions have been removed (:issue:`73`). Use the class-based validators in ``marshmallow.validate`` instead.

Bug fixes:

- ``fields.Nested`` correctly serializes nested ``sets`` (:issue:`233`). Thanks :user:`traut`.

Changes from 2.0.0b3:

- If ``load_from`` is used on deserialization, the value of ``load_from`` is used as the key in the errors dict (:issue:`232`). Thanks :user:`alexmorken`.

2.0.0b3 (2015-06-14)
+++++++++++++++++++++

Features:

- Add ``marshmallow.validates_schema`` decorator for defining schema-level validators (:issue:`116`).
- Add ``marshmallow.validates`` decorator for defining field validators as Schema methods (:issue:`116`). Thanks :user:`philtay`.
- Performance improvements.
- Defining ``__marshallable__`` on complex objects is no longer necessary.
- Add ``fields.Constant``. Thanks :user:`kevinastone`.

Deprecation/Removals:

- Remove ``skip_missing`` class Meta option. By default, missing inputs are excluded from serialized output (:issue:`211`).
- Remove optional ``context`` parameter that gets passed to methods for ``Method`` fields.
- ``Schema.validator`` is deprecated. Use ``marshmallow.validates_schema`` instead.
- ``utils.get_func_name`` is removed. Use ``utils.get_callable_name`` instead.

Bug fixes:

- Fix serializing values from keyed tuple types (regression of :issue:`28`). Thanks :user:`makmanalp` for reporting.

Other changes:

- Remove unnecessary call to ``utils.get_value`` for ``Function`` and ``Method`` fields (:issue:`208`). Thanks :user:`jmcarp`.
- Serializing a collection without passing ``many=True`` will not result in an error. Be very careful to pass the ``many`` argument when necessary.

Support:

- Documentation: Update Flask and Peewee examples. Update Quickstart.

Changes from 2.0.0b2:

- ``Boolean`` field serializes ``None`` to ``None``, for consistency with other fields (:issue:`213`). Thanks :user:`cmanallen` for reporting.
- Bug fix: ``load_only`` fields do not get validated during serialization.
- Implicit passing of original, raw data to Schema validators is removed. Use ``@marshmallow.validates_schema(pass_original=True)`` instead.

2.0.0b2 (2015-05-03)
++++++++++++++++++++

Features:

- Add useful ``__repr__`` methods to validators (:issue:`204`). Thanks :user:`philtay`.
- *Backwards-incompatible*: By default, ``NaN``, ``Infinity``, and ``-Infinity`` are invalid values for ``fields.Decimal``. Pass ``allow_nan=True`` to allow these values. Thanks :user:`philtay`.

Changes from 2.0.0b1:

- Fix serialization of ``None`` for `Time`, `TimeDelta`, and `Date` fields (a regression introduced in 2.0.0a1).

Includes bug fixes from 1.2.6.

2.0.0b1 (2015-04-26)
++++++++++++++++++++

Features:

- Errored fields will not appear in (de)serialized output dictionaries (:issue:`153`, :issue:`202`).
- Instantiate ``OPTIONS_CLASS`` in ``SchemaMeta``. This makes ``Schema.opts`` available in metaclass methods. It also causes validation to occur earlier (upon ``Schema`` class declaration rather than instantiation).
- Add ``SchemaMeta.get_declared_fields`` class method to support adding additional declared fields.

Deprecation/Removals:

- Remove ``allow_null`` parameter of ``fields.Nested`` (:issue:`203`).

Changes from 2.0.0a1:

- Fix serialization of `None` for ``fields.Email``.

2.0.0a1 (2015-04-25)
++++++++++++++++++++

Features:

- *Backwards-incompatible*: When ``many=True``, the errors dictionary returned by ``dump`` and ``load`` will be keyed on the indices of invalid items in the (de)serialized collection (:issue:`75`). Add ``index_errors=False`` on a Schema's ``class Meta`` options to disable this behavior.
- *Backwards-incompatible*: By default, fields will raise a ValidationError if the input is ``None``. The ``allow_none`` parameter can override this behavior.
- *Backwards-incompatible*: A ``Field's`` ``default`` parameter is only used if explicitly set and the field's value is missing in the input to `Schema.dump`. If not set, the key will not be present in the serialized output for missing values . This is the behavior for *all* fields. ``fields.Str`` no longer defaults to ``''``, ``fields.Int`` no longer defaults to ``0``, etc. (:issue:`199`). Thanks :user:`jmcarp` for the feedback.
- In ``strict`` mode, a ``ValidationError`` is raised. Error messages are accessed via the ``ValidationError's`` ``messages`` attribute (:issue:`128`).
- Add ``allow_none`` parameter to ``fields.Field``. If ``False`` (the default), validation fails when the field's value is ``None`` (:issue:`76`, :issue:`111`). If ``allow_none`` is ``True``, ``None`` is considered valid and will deserialize to ``None``.
- Schema-level validators can store error messages for multiple fields (:issue:`118`). Thanks :user:`ksesong` for the suggestion.
- Add ``pre_load``, ``post_load``, ``pre_dump``, and ``post_dump`` Schema method decorators for defining pre- and post- processing routines (:issue:`153`, :issue:`179`). Thanks :user:`davidism`, :user:`taion`, and :user:`jmcarp` for the suggestions and feedback. Thanks :user:`taion` for the implementation.
- Error message for ``required`` validation is configurable. (:issue:`78`). Thanks :user:`svenstaro` for the suggestion. Thanks :user:`0xDCA` for the implementation.
- Add ``load_from`` parameter to fields (:issue:`125`). Thanks :user:`hakjoon`.
- Add ``load_only`` and ``dump_only`` parameters to fields (:issue:`61`, :issue:`87`). Thanks :user:`philtay`.
- Add `missing` parameter to fields (:issue:`115`). Thanks :user:`philtay`.
- Schema validators can take an optional ``raw_data`` argument which contains raw input data, incl. data not specified in the schema (:issue:`127`). Thanks :user:`ryanlowe0`.
- Add ``validate.OneOf`` (:issue:`135`) and ``validate.ContainsOnly`` (:issue:`149`) validators. Thanks :user:`philtay`.
- Error messages for validators can be interpolated with `{input}` and other values (depending on the validator).
- ``fields.TimeDelta`` always serializes to an integer value in order to avoid rounding errors (:issue:`105`). Thanks :user:`philtay`.
- Add ``include`` class Meta option to support field names which are Python keywords (:issue:`139`). Thanks :user:`nickretallack` for the suggestion.
- ``exclude`` parameter is respected when used together with ``only`` parameter (:issue:`165`). Thanks :user:`lustdante` for the catch and patch.
- ``fields.List`` works as expected with generators and sets (:issue:`185`). Thanks :user:`sergey-aganezov-jr`.

Deprecation/Removals:

- ``MarshallingError`` and ``UnmarshallingError`` error are deprecated in favor of a single ``ValidationError`` (:issue:`160`).
- ``context`` argument passed to Method fields is deprecated. Use ``self.context`` instead (:issue:`184`).
- Remove ``ForcedError``.
- Remove support for generator functions that yield validators (:issue:`74`). Plain generators of validators are still supported.
- The ``Select/Enum`` field is deprecated in favor of using `validate.OneOf` validator (:issue:`135`).
- Remove legacy, pre-1.0 API (``Schema.data`` and ``Schema.errors`` properties) (:issue:`73`).
- Remove ``null`` value.

Other changes:

- ``Marshaller``, ``Unmarshaller`` were moved to ``marshmallow.marshalling``. These should be considered private API (:issue:`129`).
- Make ``allow_null=True`` the default for ``Nested`` fields. This will make ``None`` serialize to ``None`` rather than a dictionary with empty values (:issue:`132`). Thanks :user:`nickrellack` for the suggestion.

1.2.6 (2015-05-03)
++++++++++++++++++

Bug fixes:

- Fix validation error message for ``fields.Decimal``.
- Allow error message for ``fields.Boolean`` to be customized with the ``error`` parameter (like other fields).

1.2.5 (2015-04-25)
++++++++++++++++++

Bug fixes:

- Fix validation of invalid types passed to a ``Nested`` field when ``many=True`` (:issue:`188`). Thanks :user:`juanrossi` for reporting.

Support:

- Fix pep8 dev dependency for flake8. Thanks :user:`taion`.

1.2.4 (2015-03-22)
++++++++++++++++++

Bug fixes:

- Fix behavior of ``as_string`` on ``fields.Integer`` (:issue:`173`). Thanks :user:`taion` for the catch and patch.

Other changes:

- Remove dead code from ``fields.Field``. Thanks :user:`taion`.

Support:

- Correction to ``_postprocess`` method in docs. Thanks again :user:`taion`.

1.2.3 (2015-03-15)
++++++++++++++++++

Bug fixes:

- Fix inheritance of ``ordered`` class Meta option (:issue:`162`). Thanks :user:`stephenfin` for reporting.

1.2.2 (2015-02-23)
++++++++++++++++++

Bug fixes:

- Fix behavior of ``skip_missing`` and ``accessor`` options when ``many=True`` (:issue:`137`). Thanks :user:`3rdcycle`.
- Fix bug that could cause an ``AttributeError`` when nesting schemas with schema-level validators (:issue:`144`). Thanks :user:`vovanbo` for reporting.

1.2.1 (2015-01-11)
++++++++++++++++++

Bug fixes:

- A ``Schema's`` ``error_handler``--if defined--will execute if ``Schema.validate`` returns validation errors (:issue:`121`).
- Deserializing `None` returns `None` rather than raising an ``AttributeError`` (:issue:`123`). Thanks :user:`RealSalmon` for the catch and patch.

1.2.0 (2014-12-22)
++++++++++++++++++

Features:

- Add ``QuerySelect`` and ``QuerySelectList`` fields (:issue:`84`).
- Convert validators in ``marshmallow.validate`` into class-based callables to make them easier to use when declaring fields (:issue:`85`).
- Add ``Decimal`` field which is safe to use when dealing with precise numbers (:issue:`86`).

Thanks :user:`philtay` for these contributions.

Bug fixes:

- ``Date`` fields correctly deserializes to a ``datetime.date`` object when ``python-dateutil`` is not installed (:issue:`79`). Thanks :user:`malexer` for the catch and patch.
- Fix bug that raised an ``AttributeError`` when using a class-based validator.
- Fix ``as_string`` behavior of Number fields when serializing to default value.
- Deserializing ``None`` or the empty string with either a ``DateTime``, ``Date``, ``Time`` or ``TimeDelta`` results in the correct unmarshalling errors (:issue:`96`). Thanks :user:`svenstaro` for reporting and helping with this.
- Fix error handling when deserializing invalid UUIDs (:issue:`106`). Thanks :user:`vesauimonen` for the catch and patch.
- ``Schema.loads`` correctly defaults to use the value of ``self.many`` rather than defaulting to ``False`` (:issue:`108`). Thanks :user:`davidism` for the catch and patch.
- Validators, data handlers, and preprocessors are no longer shared between schema subclasses (:issue:`88`). Thanks :user:`amikholap` for reporting.
- Fix error handling when passing a ``dict`` or ``list`` to a ``ValidationError`` (:issue:`110`). Thanks :user:`ksesong` for reporting.

Deprecation:

- The validator functions in the ``validate`` module are deprecated in favor of the class-based validators (:issue:`85`).
- The ``Arbitrary``, ``Price``, and ``Fixed`` fields are deprecated in favor of the ``Decimal`` field (:issue:`86`).

Support:

- Update docs theme.
- Update contributing docs (:issue:`77`).
- Fix namespacing example in "Extending Schema" docs. Thanks :user:`Ch00k`.
- Exclude virtualenv directories from syntax checking (:issue:`99`). Thanks :user:`svenstaro`.


1.1.0 (2014-12-02)
++++++++++++++++++

Features:

- Add ``Schema.validate`` method which validates input data against a schema. Similar to ``Schema.load``, but does not call ``make_object`` and only returns the errors dictionary.
- Add several validation functions to the ``validate`` module. Thanks :user:`philtay`.
- Store field name and instance on exceptions raised in ``strict`` mode.

Bug fixes:

- Fix serializing dictionaries when field names are methods of ``dict`` (e.g. ``"items"``). Thanks :user:`rozenm` for reporting.
- If a Nested field is passed ``many=True``, ``None`` serializes to an empty list. Thanks :user:`nickretallack` for reporting.
- Fix behavior of ``many`` argument passed to ``dump`` and ``load``. Thanks :user:`svenstaro` for reporting and helping with this.
- Fix ``skip_missing`` behavior for ``String`` and ``List`` fields. Thanks :user:`malexer` for reporting.
- Fix compatibility with python-dateutil 2.3.
- More consistent error messages across DateTime, TimeDelta, Date, and Time fields.

Support:

- Update Flask and Peewee examples.

1.0.1 (2014-11-18)
++++++++++++++++++

Hotfix release.

- Ensure that errors dictionary is correctly cleared on each call to Schema.dump and Schema.load.

1.0.0 (2014-11-16)
++++++++++++++++++

Adds new features, speed improvements, better error handling, and updated documentation.

- Add ``skip_missing`` ``class Meta`` option.
- A field's ``default`` may be a callable.
- Allow accessor function to be configured via the ``Schema.accessor`` decorator or the ``__accessor__`` class member.
- ``URL`` and ``Email`` fields are validated upon serialization.
- ``dump`` and ``load`` can receive the ``many`` argument.
- Move a number of utility functions from fields.py to utils.py.
- More useful ``repr`` for ``Field`` classes.
- If a field's default is ``fields.missing`` and its serialized value is ``None``, it will not be included in the final serialized result.
- Schema.dumps no longer coerces its result to a binary string on Python 3.
- *Backwards-incompatible*: Schema output is no longer an ``OrderedDict`` by default. If you want ordered field output, you must explicitly set the ``ordered`` option to ``True``.
- *Backwards-incompatible*: `error` parameter of the `Field` constructor is deprecated. Raise a `ValidationError` instead.
- Expanded test coverage.
- Updated docs.

1.0.0-a (2014-10-19)
++++++++++++++++++++

Major reworking and simplification of the public API, centered around support for deserialization, improved validation, and a less stateful ``Schema`` class.

* Rename ``Serializer`` to ``Schema``.
* Support for deserialization.
* Use the ``Schema.dump`` and ``Schema.load`` methods for serializing and deserializing, respectively.
* *Backwards-incompatible*: Remove ``Serializer.json`` and ``Serializer.to_json``. Use ``Schema.dumps`` instead.
* Reworked fields interface.
* *Backwards-incompatible*: ``Field`` classes implement ``_serialize`` and ``_deserialize`` methods. ``serialize`` and ``deserialize`` comprise the public API for a ``Field``. ``Field.format`` and ``Field.output`` have been removed.
* Add ``exceptions.ForcedError`` which allows errors to be raised during serialization (instead of storing errors in the ``errors`` dict).
* *Backwards-incompatible*: ``DateTime`` field serializes to ISO8601 format by default (instead of RFC822).
* *Backwards-incompatible*: Remove ``Serializer.factory`` method. It is no longer necessary with the ``dump`` method.
* *Backwards-incompatible*: Allow nesting a serializer within itself recursively. Use ``exclude`` or ``only`` to prevent infinite recursion.
* *Backwards-incompatible*: Multiple errors can be stored for a single field. The errors dictionary returned by ``load`` and ``dump`` have lists of error messages keyed by field name.
* Remove ``validated`` decorator. Validation occurs within ``Field`` methods.
* ``Function`` field raises a ``ValueError`` if an uncallable object is passed to its constructor.
* ``Nested`` fields inherit context from their parent.
* Add ``Schema.preprocessor`` and ``Schema.validator`` decorators for registering preprocessing and schema-level validation functions respectively.
* Custom error messages can be specified by raising a ``ValidationError`` within a validation function.
* Extra keyword arguments passed to a Field are stored as metadata.
* Fix ordering of field output.
* Fix behavior of the ``required`` parameter on ``Nested`` fields.
* Fix serializing keyed tuple types (e.g. ``namedtuple``) with ``class Meta`` options.
* Fix default value for ``Fixed`` and ``Price`` fields.
* Fix serialization of binary strings.
* ``Schemas`` can inherit fields from non-``Schema`` base classes (e.g. mixins). Also, fields are inherited according to the MRO (rather than recursing over base classes). Thanks :user:`jmcarp`.
* Add ``Str``, ``Bool``, and ``Int`` field class aliases.

0.7.0 (2014-06-22)
++++++++++++++++++

* Add ``Serializer.error_handler`` decorator that registers a custom error handler.
* Add ``Serializer.data_handler`` decorator that registers data post-processing callbacks.
* *Backwards-incompatible*: ``process_data`` method is deprecated. Use the ``data_handler`` decorator instead.
* Fix bug that raised error when passing ``extra`` data together with ``many=True``. Thanks :user:`buttsicles` for reporting.
* If ``required=True`` validation is violated for a given ``Field``, it will raise an error message that is different from the message specified by the ``error`` argument. Thanks :user:`asteinlein`.
* More generic error message raised when required field is missing.
* ``validated`` decorator should only wrap a ``Field`` class's ``output`` method.

0.6.0 (2014-06-03)
++++++++++++++++++

* Fix bug in serializing keyed tuple types, e.g. ``namedtuple`` and ``KeyedTuple``.
* Nested field can load a serializer by its class name as a string. This makes it easier to implement 2-way nesting.
* Make Serializer.data override-able.

0.5.5 (2014-05-02)
++++++++++++++++++

* Add ``Serializer.factory`` for creating a factory function that returns a Serializer instance.
* ``MarshallingError`` stores its underlying exception as an instance variable. This is useful for inspecting errors.
* ``fields.Select`` is aliased to ``fields.Enum``.
* Add ``fields.__all__`` and ``marshmallow.__all__`` so that the modules can be more easily extended.
* Expose ``Serializer.OPTIONS_CLASS`` as a class variable so that options defaults can be overridden.
* Add ``Serializer.process_data`` hook that allows subclasses to manipulate the final output data.

0.5.4 (2014-04-17)
++++++++++++++++++

* Add ``json_module`` class Meta option.
* Add ``required`` option to fields . Thanks :user:`DeaconDesperado`.
* Tested on Python 3.4 and PyPy.

0.5.3 (2014-03-02)
++++++++++++++++++

* Fix ``Integer`` field default. It is now ``0`` instead of ``0.0``. Thanks :user:`kalasjocke`.
* Add ``context`` param to ``Serializer``. Allows accessing arbitrary objects in ``Function`` and ``Method`` fields.
* ``Function`` and ``Method`` fields raise ``MarshallingError`` if their argument is uncallable.


0.5.2 (2014-02-10)
++++++++++++++++++

* Enable custom field validation via the ``validate`` parameter.
* Add ``utils.from_rfc`` for parsing RFC datestring to Python datetime object.

0.5.1 (2014-02-02)
++++++++++++++++++

* Avoid unnecessary attribute access in ``utils.to_marshallable_type`` for improved performance.
* Fix RFC822 formatting for localized datetimes.

0.5.0 (2013-12-29)
++++++++++++++++++

* Can customize validation error messages by passing the ``error`` parameter to a field.
* *Backwards-incompatible*: Rename ``fields.NumberField`` -> ``fields.Number``.
* Add ``fields.Select``. Thanks :user:`ecarreras`.
* Support nesting a Serializer within itself by passing ``"self"`` into ``fields.Nested`` (only up to depth=1).
* *Backwards-incompatible*: No implicit serializing of collections. Must set ``many=True`` if serializing to a list. This ensures that marshmallow handles singular objects correctly, even if they are iterable.
* If Nested field ``only`` parameter is a field name, only return a single value for the nested object (instead of a dict) or a flat list of values.
* Improved performance and stability.

0.4.1 (2013-12-01)
++++++++++++++++++

* An object's ``__marshallable__`` method, if defined, takes precedence over ``__getitem__``.
* Generator expressions can be passed to a serializer.
* Better support for serializing list-like collections (e.g. ORM querysets).
* Other minor bugfixes.

0.4.0 (2013-11-24)
++++++++++++++++++

* Add ``additional`` `class Meta` option.
* Add ``dateformat`` `class Meta` option.
* Support for serializing UUID, date, time, and timedelta objects.
* Remove ``Serializer.to_data`` method. Just use ``Serialize.data`` property.
* String field defaults to empty string instead of ``None``.
* *Backwards-incompatible*: ``isoformat`` and ``rfcformat`` functions moved to utils.py.
* *Backwards-incompatible*: Validation functions moved to validate.py.
* *Backwards-incompatible*: Remove types.py.
* Reorder parameters to ``DateTime`` field (first parameter is dateformat).
* Ensure that ``to_json`` returns bytestrings.
* Fix bug with including an object property in ``fields`` Meta option.
* Fix bug with passing ``None`` to a serializer.

0.3.1 (2013-11-16)
++++++++++++++++++

* Fix bug with serializing dictionaries.
* Fix error raised when serializing empty list.
* Add ``only`` and ``exclude`` parameters to Serializer constructor.
* Add ``strict`` parameter and option: causes Serializer to raise an error if invalid data are passed in, rather than storing errors.
* Updated Flask + SQLA example in docs.

0.3.0 (2013-11-14)
++++++++++++++++++

* Declaring Serializers just got easier. The *class Meta* paradigm allows you to specify fields more concisely. Can specify ``fields`` and ``exclude`` options.
* Allow date formats to be changed by passing ``format`` parameter to ``DateTime`` field constructor. Can either be ``"rfc"`` (default), ``"iso"``, or a date format string.
* More useful error message when declaring fields as classes (instead of an instance, which is the correct usage).
* Rename MarshallingException -> MarshallingError.
* Rename marshmallow.core -> marshmallow.serializer.

0.2.1 (2013-11-12)
++++++++++++++++++

* Allow prefixing field names.
* Fix storing errors on Nested Serializers.
* Python 2.6 support.

0.2.0 (2013-11-11)
++++++++++++++++++

* Field-level validation.
* Add ``fields.Method``.
* Add ``fields.Function``.
* Allow binding of extra data to a serialized object by passing the ``extra`` param when initializing a ``Serializer``.
* Add ``relative`` paramater to ``fields.Url`` that allows for relative URLs.

0.1.0 (2013-11-10)
++++++++++++++++++

* First release.<|MERGE_RESOLUTION|>--- conflicted
+++ resolved
@@ -1,7 +1,6 @@
 Changelog
 ---------
 
-<<<<<<< HEAD
 3.0.0 (unreleased)
 ++++++++++++++++++
 
@@ -15,6 +14,10 @@
 - Add ``min_inclusive`` and ``max_exclusive`` parameters to
   ``validate.Range`` (:issue:`1221`). Thanks :user:`kdop` for the PR.
 - Fix propagation of "partial" to Nested containers (part of :issue:`779`).
+
+Bug fixes:
+
+- Includes bug fix from 2.19.3.
 
 Other changes:
 
@@ -504,7 +507,6 @@
 - Remove ``func`` parameter of ``fields.Function``. Remove ``method_name`` parameter of ``fields.Method`` (issue:`325`). Use the ``serialize`` parameter instead.
 - Remove ``extra`` parameter from ``Schema``. Use a ``@post_dump`` method to add additional data.
 
-=======
 2.19.3 (2019-06-15)
 +++++++++++++++++++
 
@@ -514,7 +516,6 @@
   multiple instantiations (:issue:`1212`). Thanks :user:`MHannila` for
   reporting.
 
->>>>>>> ae55b27a
 2.19.2 (2019-03-30)
 +++++++++++++++++++
 
