--- conflicted
+++ resolved
@@ -1,7 +1,6 @@
 Changelog
 ---------
 
-<<<<<<< HEAD
 3.0.0rc3 (unreleased)
 *********************
 
@@ -436,7 +435,7 @@
 - Remove ``__error_handler__``, ``__accessor__``, ``@Schema.error_handler``, and ``@Schema.accessor``. Override ``Schema.handle_error`` and ``Schema.get_attribute`` instead.
 - Remove ``func`` parameter of ``fields.Function``. Remove ``method_name`` parameter of ``fields.Method`` (issue:`325`). Use the ``serialize`` parameter instead.
 - Remove ``extra`` parameter from ``Schema``. Use a ``@post_dump`` method to add additional data.
-=======
+
 2.18.0 (2019-01-13)
 +++++++++++++++++++
 
@@ -449,7 +448,6 @@
 
 - Copying ``missing`` with ``copy.copy`` or ``copy.deepcopy`` will not
   duplicate it (:pr:`1099`).
->>>>>>> 9bee8d30
 
 2.17.0 (2018-12-26)
 +++++++++++++++++++
