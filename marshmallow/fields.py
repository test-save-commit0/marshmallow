# -*- coding: utf-8 -*-
"""Field classes for various types of data."""

from __future__ import absolute_import, unicode_literals

import collections
import datetime as dt
import numbers
import uuid
import warnings
import decimal

from marshmallow import validate, utils, class_registry
from marshmallow.base import FieldABC, SchemaABC
from marshmallow.utils import EXCLUDE
from marshmallow.utils import missing as missing_
from marshmallow.compat import basestring, binary_type, text_type
from marshmallow.exceptions import ValidationError
from marshmallow.validate import Validator

__all__ = [
    'Field',
    'Raw',
    'Nested',
    'Dict',
    'List',
    'String',
    'UUID',
    'Number',
    'Integer',
    'Decimal',
    'Boolean',
    'FormattedString',
    'Float',
    'DateTime',
    'LocalDateTime',
    'Time',
    'Date',
    'TimeDelta',
    'Url',
    'URL',
    'Email',
    'Method',
    'Function',
    'Str',
    'Bool',
    'Int',
    'Constant',
]

MISSING_ERROR_MESSAGE = (
    'ValidationError raised by `{class_name}`, but error key `{key}` does '
    'not exist in the `error_messages` dictionary.'
)


class Field(FieldABC):
    """Basic field from which other fields should extend. It applies no
    formatting by default, and should only be used in cases where
    data does not need to be formatted before being serialized or deserialized.
    On error, the name of the field will be returned.

    :param default: If set, this value will be used during serialization if the input value
        is missing. If not set, the field will be excluded from the serialized output if the
        input value is missing. May be a value or a callable.
    :param str attribute: The name of the attribute to get the value from when serializing.
        If `None`, assumes the attribute has the same name as the field.
    :param str data_key: The name of the key to get the value from when deserializing.
        If `None`, assumes the key has the same name as the field.
    :param callable validate: Validator or collection of validators that are called
        during deserialization. Validator takes a field's input value as
        its only parameter and returns a boolean.
        If it returns `False`, an :exc:`ValidationError` is raised.
    :param required: Raise a :exc:`ValidationError` if the field value
        is not supplied during deserialization.
    :param allow_none: Set this to `True` if `None` should be considered a valid value during
        validation/deserialization. If ``missing=None`` and ``allow_none`` is unset,
        will default to ``True``. Otherwise, the default is ``False``.
    :param bool load_only: If `True` skip this field during serialization, otherwise
        its value will be present in the serialized data.
    :param bool dump_only: If `True` skip this field during deserialization, otherwise
        its value will be present in the deserialized object. In the context of an
        HTTP API, this effectively marks the field as "read-only".
    :param missing: Default deserialization value for the field if the field is not
        found in the input data. May be a value or a callable.
    :param dict error_messages: Overrides for `Field.default_error_messages`.
    :param metadata: Extra arguments to be stored as metadata.

    .. versionchanged:: 2.0.0
        Removed `error` parameter. Use ``error_messages`` instead.

    .. versionchanged:: 2.0.0
        Added `allow_none` parameter, which makes validation/deserialization of `None`
        consistent across fields.

    .. versionchanged:: 2.0.0
        Added `load_only` and `dump_only` parameters, which allow field skipping
        during the (de)serialization process.

    .. versionchanged:: 2.0.0
        Added `missing` parameter, which indicates the value for a field if the field
        is not found during deserialization.

    .. versionchanged:: 2.0.0
        ``default`` value is only used if explicitly set. Otherwise, missing values
        inputs are excluded from serialized output.

    .. versionchanged:: 3.0.0b8
        Add ``data_key`` parameter for the specifying the key in the input and
        output data. This parameter replaced both ``load_from`` and ``dump_to``.
    """
    # Some fields, such as Method fields and Function fields, are not expected
    #  to exist as attributes on the objects to serialize. Set this to False
    #  for those fields
    _CHECK_ATTRIBUTE = True
    _creation_index = 0  # Used for sorting

    #: Default error messages for various kinds of errors. The keys in this dictionary
    #: are passed to `Field.fail`. The values are error messages passed to
    #: :exc:`marshmallow.ValidationError`.
    default_error_messages = {
        'required': 'Missing data for required field.',
        'null': 'Field may not be null.',
        'validator_failed': 'Invalid value.',
    }

    def __init__(
        self, default=missing_, attribute=None, data_key=None, error=None,
        validate=None, required=False, allow_none=None, load_only=False,
        dump_only=False, missing=missing_, error_messages=None, **metadata
    ):
        self.default = default
        self.attribute = attribute
        self.data_key = data_key
        self.validate = validate
        if utils.is_iterable_but_not_string(validate):
            if not utils.is_generator(validate):
                self.validators = validate
            else:
                self.validators = list(validate)
        elif callable(validate):
            self.validators = [validate]
        elif validate is None:
            self.validators = []
        else:
            raise ValueError(
                "The 'validate' parameter must be a callable "
                'or a collection of callables.',
            )

        self.required = required
        # If missing=None, None should be considered valid by default
        if allow_none is None:
            if missing is None:
                self.allow_none = True
            else:
                self.allow_none = False
        else:
            self.allow_none = allow_none
        self.load_only = load_only
        self.dump_only = dump_only
        self.missing = missing
        self.metadata = metadata
        self._creation_index = Field._creation_index
        Field._creation_index += 1

        # Collect default error message from self and parent classes
        messages = {}
        for cls in reversed(self.__class__.__mro__):
            messages.update(getattr(cls, 'default_error_messages', {}))
        messages.update(error_messages or {})
        self.error_messages = messages

    def __repr__(self):
        return ('<fields.{ClassName}(default={self.default!r}, '
                'attribute={self.attribute!r}, '
                'validate={self.validate}, required={self.required}, '
                'load_only={self.load_only}, dump_only={self.dump_only}, '
                'missing={self.missing}, allow_none={self.allow_none}, '
                'error_messages={self.error_messages})>'
                .format(ClassName=self.__class__.__name__, self=self))

    def get_value(self, obj, attr, accessor=None, default=missing_):
        """Return the value for a given key from an object."""
        # NOTE: Use getattr instead of direct attribute access here so that
        # subclasses aren't required to define `attribute` member
        attribute = getattr(self, 'attribute', None)
        accessor_func = accessor or utils.get_value
        check_key = attr if attribute is None else attribute
        return accessor_func(obj, check_key, default)

    def _validate(self, value):
        """Perform validation on ``value``. Raise a :exc:`ValidationError` if validation
        does not succeed.
        """
        errors = []
        kwargs = {}
        for validator in self.validators:
            try:
                r = validator(value)
                if not isinstance(validator, Validator) and r is False:
                    self.fail('validator_failed')
            except ValidationError as err:
                kwargs.update(err.kwargs)
                if isinstance(err.messages, dict):
                    errors.append(err.messages)
                else:
                    errors.extend(err.messages)
        if errors:
            raise ValidationError(errors, **kwargs)

    # Hat tip to django-rest-framework.
    def fail(self, key, **kwargs):
        """A helper method that simply raises a `ValidationError`.
        """
        try:
            msg = self.error_messages[key]
        except KeyError:
            class_name = self.__class__.__name__
            msg = MISSING_ERROR_MESSAGE.format(class_name=class_name, key=key)
            raise AssertionError(msg)
        if isinstance(msg, basestring):
            msg = msg.format(**kwargs)
        raise ValidationError(msg)

    def _validate_missing(self, value):
        """Validate missing values. Raise a :exc:`ValidationError` if
        `value` should be considered missing.
        """
        if value is missing_:
            if hasattr(self, 'required') and self.required:
                self.fail('required')
        if value is None:
            if hasattr(self, 'allow_none') and self.allow_none is not True:
                self.fail('null')

    def serialize(self, attr, obj, accessor=None):
        """Pulls the value for the given key from the object, applies the
        field's formatting and returns the result.

        :param str attr: The attribute or key to get from the object.
        :param str obj: The object to pull the key from.
        :param callable accessor: Function used to pull values from ``obj``.
        :raise ValidationError: In case of formatting problem
        """
        if self._CHECK_ATTRIBUTE:
            value = self.get_value(obj, attr, accessor=accessor)
            if value is missing_ and hasattr(self, 'default'):
                default = self.default
                value = default() if callable(default) else default
            if value is missing_:
                return value
        else:
            value = None
        return self._serialize(value, attr, obj)

    def deserialize(self, value, attr=None, data=None):
        """Deserialize ``value``.

        :raise ValidationError: If an invalid value is passed or if a required value
            is missing.
        """
        # Validate required fields, deserialize, then validate
        # deserialized value
        self._validate_missing(value)
        if value is missing_:
            _miss = self.missing
            return _miss() if callable(_miss) else _miss
        if getattr(self, 'allow_none', False) is True and value is None:
            return None
        output = self._deserialize(value, attr, data)
        self._validate(output)
        return output

    # Methods for concrete classes to override.

    def _bind_to_schema(self, field_name, schema):
        """Update field with values from its parent schema. Called by
            :meth:`_bind_field<marshmallow.Schema._bind_field>`.

        :param str field_name: Field name set in schema.
        :param Schema schema: Parent schema.
        """
        self.parent = self.parent or schema
        self.name = self.name or field_name

    def _serialize(self, value, attr, obj):
        """Serializes ``value`` to a basic Python datatype. Noop by default.
        Concrete :class:`Field` classes should implement this method.

        Example: ::

            class TitleCase(Field):
                def _serialize(self, value, attr, obj):
                    if not value:
                        return ''
                    return unicode(value).title()

        :param value: The value to be serialized.
        :param str attr: The attribute or key on the object to be serialized.
        :param object obj: The object the value was pulled from.
        :raise ValidationError: In case of formatting or validation failure.
        :return: The serialized value
        """
        return value

    def _deserialize(self, value, attr, data):
        """Deserialize value. Concrete :class:`Field` classes should implement this method.

        :param value: The value to be deserialized.
        :param str attr: The attribute/key in `data` to be deserialized.
        :param dict data: The raw input data passed to the `Schema.load`.
        :raise ValidationError: In case of formatting or validation failure.
        :return: The deserialized value.

        .. versionchanged:: 2.0.0
            Added ``attr`` and ``data`` parameters.
        """
        return value

    # Properties

    @property
    def context(self):
        """The context dictionary for the parent :class:`Schema`."""
        return self.parent.context

    @property
    def root(self):
        """Reference to the `Schema` that this field belongs to even if it is buried in a `List`.
        Return `None` for unbound fields.
        """
        ret = self
        while hasattr(ret, 'parent') and ret.parent:
            ret = ret.parent
        return ret if isinstance(ret, SchemaABC) else None


class Raw(Field):
    """Field that applies no formatting or validation."""
    pass


class Nested(Field):
    """Allows you to nest a :class:`Schema <marshmallow.Schema>`
    inside a field.

    Examples: ::

        user = fields.Nested(UserSchema)
        user2 = fields.Nested('UserSchema')  # Equivalent to above
        collaborators = fields.Nested(UserSchema, many=True, only='id')
        parent = fields.Nested('self')

    When passing a `Schema <marshmallow.Schema>` instance as the first argument,
    the instance's ``exclude``, ``only``, and ``many`` attributes will be respected.

    Therefore, when passing the ``exclude``, ``only``, or ``many`` arguments to `fields.Nested`,
    you should pass a `Schema <marshmallow.Schema>` class (not an instance) as the first argument.

    ::

        # Yes
        author = fields.Nested(UserSchema, only=('id', 'name'))

        # No
        author = fields.Nested(UserSchema(), only=('id', 'name'))

    :param Schema nested: The Schema class or class name (string)
        to nest, or ``"self"`` to nest the :class:`Schema` within itself.
    :param tuple exclude: A list or tuple of fields to exclude.
    :param only: A tuple or string of the field(s) to marshal. If `None`, all fields
        will be marshalled. If a field name (string) is given, only a single
        value will be returned as output instead of a dictionary.
        This parameter takes precedence over ``exclude``.
    :param bool many: Whether the field is a collection of objects.
    :param unknown: Whether to exclude, include, or raise an error for unknown
        fields in the data. Use `EXCLUDE`, `INCLUDE` or `RAISE`.
    :param kwargs: The same keyword arguments that :class:`Field` receives.
    """

    default_error_messages = {
        'type': 'Invalid type.',
    }

    def __init__(self, nested, default=missing_, exclude=tuple(), only=None, **kwargs):
        self.nested = nested
        self.only = only
        self.exclude = exclude
        self.many = kwargs.get('many', False)
        self.unknown = kwargs.get('unknown', EXCLUDE)
        self.__schema = None  # Cached Schema instance
        super(Nested, self).__init__(default=default, **kwargs)

    @property
    def schema(self):
        """The nested Schema object.

        .. versionchanged:: 1.0.0
            Renamed from `serializer` to `schema`
        """
        if not self.__schema:
            # Ensure that only parameter is a tuple
            if isinstance(self.only, basestring):
                only = (self.only,)
            else:
                only = self.only

            # Inherit context from parent.
            context = getattr(self.parent, 'context', {})
            if isinstance(self.nested, SchemaABC):
                self.__schema = self.nested
                self.__schema.context.update(context)
            elif isinstance(self.nested, type) and \
                    issubclass(self.nested, SchemaABC):
                self.__schema = self.nested(
                    many=self.many,
                    only=only, exclude=self.exclude, context=context,
                    load_only=self._nested_normalized_option('load_only'),
                    dump_only=self._nested_normalized_option('dump_only'),
                )
            elif isinstance(self.nested, basestring):
                if self.nested == 'self':
                    parent_class = self.parent.__class__
                    self.__schema = parent_class(
                        many=self.many, only=only,
                        exclude=self.exclude, context=context,
                        load_only=self._nested_normalized_option('load_only'),
                        dump_only=self._nested_normalized_option('dump_only'),
                    )
                else:
                    schema_class = class_registry.get_class(self.nested)
                    self.__schema = schema_class(
                        many=self.many,
                        only=only, exclude=self.exclude, context=context,
                        load_only=self._nested_normalized_option('load_only'),
                        dump_only=self._nested_normalized_option('dump_only'),
                    )
            else:
                raise ValueError('Nested fields must be passed a '
                                 'Schema, not {0}.'.format(self.nested.__class__))
            self.__schema.ordered = getattr(self.parent, 'ordered', False)
        return self.__schema

    def _nested_normalized_option(self, option_name):
        nested_field = '%s.' % self.name
        return [field.split(nested_field, 1)[1]
                for field in getattr(self.root, option_name, set())
                if field.startswith(nested_field)]

    def _serialize(self, nested_obj, attr, obj):
        # Load up the schema first. This allows a RegistryError to be raised
        # if an invalid schema name was passed
        schema = self.schema
        if nested_obj is None:
            return None
        try:
<<<<<<< HEAD
            ret = schema.dump(nested_obj, many=self.many)
=======
            ret = schema.dump(
                nested_obj, many=self.many,
                update_fields=not self.__updated_fields,
            )
>>>>>>> c8cb6fbd
        except ValidationError as exc:
            raise ValidationError(exc.messages, data=obj, valid_data=exc.valid_data)
        finally:
            if isinstance(self.only, basestring):  # self.only is a field name
                only_field = self.schema.fields[self.only]
                key = only_field.data_key or self.only
                if self.many:
                    return utils.pluck(ret, key=key)
                else:
                    return ret[key]
        return ret

    def _deserialize(self, value, attr, data):
        if self.many and not utils.is_collection(value):
            self.fail('type', input=value, type=value.__class__.__name__)

        if isinstance(self.only, basestring):  # self.only is a field name
            if self.many:
                value = [{self.only: v} for v in value]
            else:
                value = {self.only: value}
        try:
            valid_data = self.schema.load(value, unknown=self.unknown)
        except ValidationError as exc:
            raise ValidationError(exc.messages, data=data, valid_data=exc.valid_data)
        return valid_data


class List(Field):
    """A list field, composed with another `Field` class or
    instance.

    Example: ::

        numbers = fields.List(fields.Float())

    :param Field cls_or_instance: A field class or instance.
    :param bool default: Default value for serialization.
    :param kwargs: The same keyword arguments that :class:`Field` receives.

    .. versionchanged:: 2.0.0
        The ``allow_none`` parameter now applies to deserialization and
        has the same semantics as the other fields.
    """
    default_error_messages = {
        'invalid': 'Not a valid list.',
    }

    def __init__(self, cls_or_instance, **kwargs):
        super(List, self).__init__(**kwargs)
        if isinstance(cls_or_instance, type):
            if not issubclass(cls_or_instance, FieldABC):
                raise ValueError(
                    'The type of the list elements '
                    'must be a subclass of '
                    'marshmallow.base.FieldABC',
                )
            self.container = cls_or_instance()
        else:
            if not isinstance(cls_or_instance, FieldABC):
                raise ValueError(
                    'The instances of the list '
                    'elements must be of type '
                    'marshmallow.base.FieldABC',
                )
            self.container = cls_or_instance

    def get_value(self, obj, attr, accessor=None):
        """Return the value for a given key from an object."""
        value = super(List, self).get_value(obj, attr, accessor=accessor)
        if self.container.attribute:
            if utils.is_collection(value):
                return [
                    self.container.get_value(each, self.container.attribute)
                    for each in value
                ]
            return self.container.get_value(value, self.container.attribute)
        return value

    def _bind_to_schema(self, field_name, schema):
        super(List, self)._bind_to_schema(field_name, schema)
        self.container.parent = self
        self.container.name = field_name

    def _serialize(self, value, attr, obj):
        if value is None:
            return None
        if utils.is_collection(value):
            return [self.container._serialize(each, attr, obj) for each in value]
        return [self.container._serialize(value, attr, obj)]

    def _deserialize(self, value, attr, data):
        if not utils.is_collection(value):
            self.fail('invalid')

        result = []
        errors = {}
        for idx, each in enumerate(value):
            try:
                result.append(self.container.deserialize(each))
            except ValidationError as e:
                result.append(e.data)
                errors.update({idx: e.messages})

        if errors:
            raise ValidationError(errors, data=result)

        return result


class String(Field):
    """A string field.

    :param kwargs: The same keyword arguments that :class:`Field` receives.
    """

    default_error_messages = {
        'invalid': 'Not a valid string.',
        'invalid_utf8': 'Not a valid utf-8 string.',
    }

    def _serialize(self, value, attr, obj):
        if value is None:
            return None
        return utils.ensure_text_type(value)

    def _deserialize(self, value, attr, data):
        if not isinstance(value, basestring):
            self.fail('invalid')
        try:
            return utils.ensure_text_type(value)
        except UnicodeDecodeError:
            self.fail('invalid_utf8')


class UUID(String):
    """A UUID field."""
    default_error_messages = {
        'invalid_uuid': 'Not a valid UUID.',
    }

    def _validated(self, value):
        """Format the value or raise a :exc:`ValidationError` if an error occurs."""
        if value is None:
            return None
        if isinstance(value, uuid.UUID):
            return value
        try:
            if isinstance(value, bytes) and len(value) == 16:
                return uuid.UUID(bytes=value)
            else:
                return uuid.UUID(value)
        except (ValueError, AttributeError, TypeError):
            self.fail('invalid_uuid')

    def _serialize(self, value, attr, obj):
        validated = str(self._validated(value)) if value is not None else None
        return super(String, self)._serialize(validated, attr, obj)

    def _deserialize(self, value, attr, data):
        return self._validated(value)


class Number(Field):
    """Base class for number fields.

    :param bool as_string: If True, format the serialized value as a string.
    :param kwargs: The same keyword arguments that :class:`Field` receives.
    """

    num_type = float
    default_error_messages = {
        'invalid': 'Not a valid number.',
    }

    def __init__(self, as_string=False, **kwargs):
        self.as_string = as_string
        super(Number, self).__init__(**kwargs)

    def _format_num(self, value):
        """Return the number value for value, given this field's `num_type`."""
        if value is None:
            return None
        # (value is True or value is False) is ~5x faster than isinstance(value, bool)
        if value is True or value is False:
            raise TypeError(
                'value must be a Number, not a boolean.  value is '
                '{}'.format(value),
            )
        return self.num_type(value)

    def _validated(self, value):
        """Format the value or raise a :exc:`ValidationError` if an error occurs."""
        try:
            return self._format_num(value)
        except (TypeError, ValueError):
            self.fail('invalid')

    def _to_string(self, value):
        return str(value)

    def _serialize(self, value, attr, obj):
        """Return a string if `self.as_string=True`, otherwise return this field's `num_type`."""
        ret = self._validated(value)
        return self._to_string(ret) if (self.as_string and ret not in (None, missing_)) else ret

    def _deserialize(self, value, attr, data):
        return self._validated(value)


class Integer(Number):
    """An integer field.

    :param kwargs: The same keyword arguments that :class:`Number` receives.
    """

    num_type = int
    default_error_messages = {
        'invalid': 'Not a valid integer.',
    }

    # override Number
    def __init__(self, strict=False, **kwargs):
        self.strict = strict
        super(Integer, self).__init__(**kwargs)

    # override Number
    def _format_num(self, value):
        if self.strict and isinstance(value, numbers.Number):
            if not isinstance(value, numbers.Integral):
                self.fail('invalid')
        return super(Integer, self)._format_num(value)


class Decimal(Number):
    """A field that (de)serializes to the Python ``decimal.Decimal`` type.
    It's safe to use when dealing with money values, percentages, ratios
    or other numbers where precision is critical.

    .. warning::

        This field serializes to a `decimal.Decimal` object by default. If you need
        to render your data as JSON, keep in mind that the `json` module from the
        standard library does not encode `decimal.Decimal`. Therefore, you must use
        a JSON library that can handle decimals, such as `simplejson`, or serialize
        to a string by passing ``as_string=True``.

    .. warning::

        If a JSON `float` value is passed to this field for deserialization it will
        first be cast to its corresponding `string` value before being deserialized
        to a `decimal.Decimal` object. The default `__str__` implementation of the
        built-in Python `float` type may apply a destructive transformation upon
        its input data and therefore cannot be relied upon to preserve precision.
        To avoid this, you can instead pass a JSON `string` to be deserialized
        directly.

    :param int places: How many decimal places to quantize the value. If `None`, does
        not quantize the value.
    :param rounding: How to round the value during quantize, for example
        `decimal.ROUND_UP`. If None, uses the rounding value from
        the current thread's context.
    :param bool allow_nan: If `True`, `NaN`, `Infinity` and `-Infinity` are allowed,
        even though they are illegal according to the JSON specification.
    :param bool as_string: If True, serialize to a string instead of a Python
        `decimal.Decimal` type.
    :param kwargs: The same keyword arguments that :class:`Number` receives.

    .. versionadded:: 1.2.0
    """

    num_type = decimal.Decimal

    default_error_messages = {
        'special': 'Special numeric values are not permitted.',
    }

    def __init__(self, places=None, rounding=None, allow_nan=False, as_string=False, **kwargs):
        self.places = decimal.Decimal((0, (1,), -places)) if places is not None else None
        self.rounding = rounding
        self.allow_nan = allow_nan
        super(Decimal, self).__init__(as_string=as_string, **kwargs)

    # override Number
    def _format_num(self, value):
        if value is None:
            return None

        num = decimal.Decimal(str(value))

        if self.allow_nan:
            if num.is_nan():
                return decimal.Decimal('NaN')  # avoid sNaN, -sNaN and -NaN
        else:
            if num.is_nan() or num.is_infinite():
                self.fail('special')

        if self.places is not None and num.is_finite():
            num = num.quantize(self.places, rounding=self.rounding)

        return num

    # override Number
    def _validated(self, value):
        try:
            return super(Decimal, self)._validated(value)
        except decimal.InvalidOperation:
            self.fail('invalid')

    # override Number
    def _to_string(self, value):
        return format(value, 'f')


class Boolean(Field):
    """A boolean field.

    :param set truthy: Values that will (de)serialize to `True`. If an empty
        set, any non-falsy value will deserialize to `True`. If `None`,
        `marshmallow.fields.Boolean.truthy` will be used.
    :param set falsy: Values that will (de)serialize to `False`. If `None`,
        `marshmallow.fields.Boolean.falsy` will be used.
    :param kwargs: The same keyword arguments that :class:`Field` receives.
    """
    #: Default truthy values.
    truthy = {
        't', 'T',
        'true', 'True', 'TRUE',
        'on', 'On', 'ON',
        '1', 1,
        True,
    }
    #: Default falsy values.
    falsy = {
        'f', 'F',
        'false', 'False', 'FALSE',
        'off', 'Off', 'OFF',
        '0', 0, 0.0,
        False,
    }

    default_error_messages = {
        'invalid': 'Not a valid boolean.',
    }

    def __init__(self, truthy=None, falsy=None, **kwargs):
        super(Boolean, self).__init__(**kwargs)

        if truthy is not None:
            self.truthy = set(truthy)
        if falsy is not None:
            self.falsy = set(falsy)

    def _serialize(self, value, attr, obj):
        if value is None:
            return None
        elif value in self.truthy:
            return True
        elif value in self.falsy:
            return False

        return bool(value)

    def _deserialize(self, value, attr, data):
        if not self.truthy:
            return bool(value)
        else:
            try:
                if value in self.truthy:
                    return True
                elif value in self.falsy:
                    return False
            except TypeError:
                pass
        self.fail('invalid')


class FormattedString(Field):
    """Interpolate other values from the object into this field. The syntax for
    the source string is the same as the string `str.format` method
    from the python stdlib.
    ::

        class UserSchema(Schema):
            name = fields.String()
            greeting = fields.FormattedString('Hello {name}')

        ser = UserSchema()
        res = ser.dump(user)
        res.data  # => {'name': 'Monty', 'greeting': 'Hello Monty'}
    """
    default_error_messages = {
        'format': 'Cannot format string with given data.',
    }
    _CHECK_ATTRIBUTE = False

    def __init__(self, src_str, *args, **kwargs):
        Field.__init__(self, *args, **kwargs)
        self.src_str = text_type(src_str)

    def _serialize(self, value, attr, obj):
        try:
            data = utils.to_marshallable_type(obj)
            return self.src_str.format(**data)
        except (TypeError, IndexError):
            self.fail('format')


class Float(Number):
    """
    A double as IEEE-754 double precision string.

    :param bool as_string: If True, format the value as a string.
    :param kwargs: The same keyword arguments that :class:`Number` receives.
    """

    num_type = float


class DateTime(Field):
    """A formatted datetime string in UTC.

    Example: ``'2014-12-22T03:12:58.019077+00:00'``

    Timezone-naive `datetime` objects are converted to
    UTC (+00:00) by :meth:`Schema.dump <marshmallow.Schema.dump>`.
    :meth:`Schema.load <marshmallow.Schema.load>` returns `datetime`
    objects that are timezone-aware.

    :param str format: Either ``"rfc"`` (for RFC822), ``"iso"`` (for ISO8601),
        or a date format string. If `None`, defaults to "iso".
    :param kwargs: The same keyword arguments that :class:`Field` receives.

    """

    DATEFORMAT_SERIALIZATION_FUNCS = {
        'iso': utils.isoformat,
        'iso8601': utils.isoformat,
        'rfc': utils.rfcformat,
        'rfc822': utils.rfcformat,
    }

    DATEFORMAT_DESERIALIZATION_FUNCS = {
        'iso': utils.from_iso_datetime,
        'iso8601': utils.from_iso_datetime,
        'rfc': utils.from_rfc,
        'rfc822': utils.from_rfc,
    }

    DEFAULT_FORMAT = 'iso'

    localtime = False
    default_error_messages = {
        'invalid': 'Not a valid datetime.',
        'format': '"{input}" cannot be formatted as a datetime.',
    }

    def __init__(self, format=None, **kwargs):
        super(DateTime, self).__init__(**kwargs)
        # Allow this to be None. It may be set later in the ``_serialize``
        # or ``_desrialize`` methods This allows a Schema to dynamically set the
        # dateformat, e.g. from a Meta option
        self.dateformat = format

    def _bind_to_schema(self, field_name, schema):
        super(DateTime, self)._bind_to_schema(field_name, schema)
        self.dateformat = self.dateformat or schema.opts.dateformat

    def _serialize(self, value, attr, obj):
        if value is None:
            return None
        self.dateformat = self.dateformat or self.DEFAULT_FORMAT
        format_func = self.DATEFORMAT_SERIALIZATION_FUNCS.get(self.dateformat, None)
        if format_func:
            try:
                return format_func(value, localtime=self.localtime)
            except (AttributeError, ValueError):
                self.fail('format', input=value)
        else:
            return value.strftime(self.dateformat)

    def _deserialize(self, value, attr, data):
        if not value:  # Falsy values, e.g. '', None, [] are not valid
            raise self.fail('invalid')
        self.dateformat = self.dateformat or self.DEFAULT_FORMAT
        func = self.DATEFORMAT_DESERIALIZATION_FUNCS.get(self.dateformat)
        if func:
            try:
                return func(value)
            except (TypeError, AttributeError, ValueError):
                raise self.fail('invalid')
        elif self.dateformat:
            try:
                return dt.datetime.strptime(value, self.dateformat)
            except (TypeError, AttributeError, ValueError):
                raise self.fail('invalid')
        elif utils.dateutil_available:
            try:
                return utils.from_datestring(value)
            except TypeError:
                raise self.fail('invalid')
        else:
            warnings.warn(
                'It is recommended that you install python-dateutil '
                'for improved datetime deserialization.',
            )
            raise self.fail('invalid')


class LocalDateTime(DateTime):
    """A formatted datetime string in localized time, relative to UTC.

        ex. ``"Sun, 10 Nov 2013 08:23:45 -0600"``

    Takes the same arguments as :class:`DateTime <marshmallow.fields.DateTime>`.
    """
    localtime = True


class Time(Field):
    """ISO8601-formatted time string.

    :param kwargs: The same keyword arguments that :class:`Field` receives.
    """
    default_error_messages = {
        'invalid': 'Not a valid time.',
        'format': '"{input}" cannot be formatted as a time.',
    }

    def _serialize(self, value, attr, obj):
        if value is None:
            return None
        try:
            ret = value.isoformat()
        except AttributeError:
            self.fail('format', input=value)
        if value.microsecond:
            return ret[:15]
        return ret

    def _deserialize(self, value, attr, data):
        """Deserialize an ISO8601-formatted time to a :class:`datetime.time` object."""
        if not value:   # falsy values are invalid
            self.fail('invalid')
        try:
            return utils.from_iso_time(value)
        except (AttributeError, TypeError, ValueError):
            self.fail('invalid')


class Date(Field):
    """ISO8601-formatted date string.

    :param kwargs: The same keyword arguments that :class:`Field` receives.
    """
    default_error_messages = {
        'invalid': 'Not a valid date.',
        'format': '"{input}" cannot be formatted as a date.',
    }

    def _serialize(self, value, attr, obj):
        if value is None:
            return None
        try:
            return value.isoformat()
        except AttributeError:
            self.fail('format', input=value)
        return value

    def _deserialize(self, value, attr, data):
        """Deserialize an ISO8601-formatted date string to a
        :class:`datetime.date` object.
        """
        if not value:  # falsy values are invalid
            self.fail('invalid')
        try:
            return utils.from_iso_date(value)
        except (AttributeError, TypeError, ValueError):
            self.fail('invalid')


class TimeDelta(Field):
    """A field that (de)serializes a :class:`datetime.timedelta` object to an
    integer and vice versa. The integer can represent the number of days,
    seconds or microseconds.

    :param str precision: Influences how the integer is interpreted during
        (de)serialization. Must be 'days', 'seconds', 'microseconds',
        'milliseconds', 'minutes', 'hours' or 'weeks'.
    :param str error: Error message stored upon validation failure.
    :param kwargs: The same keyword arguments that :class:`Field` receives.

    .. versionchanged:: 2.0.0
        Always serializes to an integer value to avoid rounding errors.
        Add `precision` parameter.
    """

    DAYS = 'days'
    SECONDS = 'seconds'
    MICROSECONDS = 'microseconds'
    MILLISECONDS = 'milliseconds'
    MINUTES = 'minutes'
    HOURS = 'hours'
    WEEKS = 'weeks'

    default_error_messages = {
        'invalid': 'Not a valid period of time.',
        'format': '{input!r} cannot be formatted as a timedelta.',
    }

    def __init__(self, precision='seconds', error=None, **kwargs):
        precision = precision.lower()
        units = (
            self.DAYS, self.SECONDS, self.MICROSECONDS, self.MILLISECONDS,
            self.MINUTES, self.HOURS, self.WEEKS,
        )

        if precision not in units:
            msg = 'The precision must be {0} or "{1}".'.format(
                ', '.join(['"{}"'.format(each) for each in units[:-1]]), units[-1],
            )
            raise ValueError(msg)

        self.precision = precision
        super(TimeDelta, self).__init__(error=error, **kwargs)

    def _serialize(self, value, attr, obj):
        if value is None:
            return None
        try:
            base_unit = dt.timedelta(**{self.precision: 1})
            return int(value.total_seconds() / base_unit.total_seconds())
        except AttributeError:
            self.fail('format', input=value)

    def _deserialize(self, value, attr, data):
        try:
            value = int(value)
        except (TypeError, ValueError):
            self.fail('invalid')

        kwargs = {self.precision: value}

        try:
            return dt.timedelta(**kwargs)
        except OverflowError:
            self.fail('invalid')


class Dict(Field):
    """A dict field. Supports dicts and dict-like objects. Optionally composed
    with another `Field` class or instance.

    Example: ::

        numbers = fields.Dict(values=fields.Float(), keys=fields.Str())

    :param Field values: A field class or instance for dict values.
    :param Field keys: A field class or instance for dict keys.
    :param kwargs: The same keyword arguments that :class:`Field` receives.

    .. note::
        When the structure of nested data is not known, you may omit the
        `values` and `keys` arguments to prevent content validation.

    .. versionadded:: 2.1.0
    """

    default_error_messages = {
        'invalid': 'Not a valid mapping type.',
    }

    def __init__(self, values=None, keys=None, **kwargs):
        super(Dict, self).__init__(**kwargs)
        if values is None:
            self.value_container = None
        elif isinstance(values, type):
            if not issubclass(values, FieldABC):
                raise ValueError(
                    '"values" must be a subclass of '
                    'marshmallow.base.FieldABC',
                )
            self.value_container = values()
        else:
            if not isinstance(values, FieldABC):
                raise ValueError(
                    '"values" must be of type '
                    'marshmallow.base.FieldABC',
                )
            self.value_container = values
        if keys is None:
            self.key_container = None
        elif isinstance(keys, type):
            if not issubclass(keys, FieldABC):
                raise ValueError(
                    '"keys" must be a subclass of '
                    'marshmallow.base.FieldABC',
                )
            self.key_container = keys()
        else:
            if not isinstance(keys, FieldABC):
                raise ValueError(
                    '"keys" must be of type '
                    'marshmallow.base.FieldABC',
                )
            self.key_container = keys

    def _add_to_schema(self, field_name, schema):
        super(Dict, self)._add_to_schema(field_name, schema)
        if self.value_container:
            self.value_container.parent = self
            self.value_container.name = field_name
        if self.key_container:
            self.key_container.parent = self
            self.key_container.name = field_name

    def _serialize(self, value, attr, obj):
        if value is None:
            return None
        if not self.value_container and not self.key_container:
            return value
        if isinstance(value, collections.Mapping):
            values = value.values()
            if self.value_container:
                values = [self.value_container._serialize(item, attr, obj) for item in values]
            keys = value.keys()
            if self.key_container:
                keys = [self.key_container._serialize(key, attr, obj) for key in keys]
            return dict(zip(keys, values))
        self.fail('invalid')

    def _deserialize(self, value, attr, data):
        if not isinstance(value, collections.Mapping):
            self.fail('invalid')
        if not self.value_container and not self.key_container:
            return value

        errors = collections.defaultdict(dict)
        values = list(value.values())
        keys = list(value.keys())
        if self.key_container:
            for idx, key in enumerate(keys):
                try:
                    keys[idx] = self.key_container.deserialize(key)
                except ValidationError as e:
                    errors[key]['key'] = e.messages
        if self.value_container:
            for idx, item in enumerate(values):
                try:
                    values[idx] = self.value_container.deserialize(item)
                except ValidationError as e:
                    values[idx] = e.data
                    key = keys[idx]
                    errors[key]['value'] = e.messages
        result = dict(zip(keys, values))

        if errors:
            raise ValidationError(errors, data=result)

        return result


class Url(String):
    """A validated URL field. Validation occurs during both serialization and
    deserialization.

    :param default: Default value for the field if the attribute is not set.
    :param str attribute: The name of the attribute to get the value from. If
        `None`, assumes the attribute has the same name as the field.
    :param bool relative: Allow relative URLs.
    :param kwargs: The same keyword arguments that :class:`String` receives.
    """
    default_error_messages = {'invalid': 'Not a valid URL.'}

    def __init__(self, relative=False, schemes=None, require_tld=True, **kwargs):
        String.__init__(self, **kwargs)

        self.relative = relative
        self.require_tld = require_tld
        # Insert validation into self.validators so that multiple errors can be
        # stored.
        self.validators.insert(
            0, validate.URL(
                relative=self.relative,
                schemes=schemes,
                require_tld=self.require_tld,
                error=self.error_messages['invalid'],
            ),
        )

    def _validated(self, value):
        if value is None:
            return None
        return validate.URL(
            relative=self.relative,
            require_tld=self.require_tld,
            error=self.error_messages['invalid'],
        )(value)


class Email(String):
    """A validated email field. Validation occurs during both serialization and
    deserialization.

    :param args: The same positional arguments that :class:`String` receives.
    :param kwargs: The same keyword arguments that :class:`String` receives.
    """
    default_error_messages = {'invalid': 'Not a valid email address.'}

    def __init__(self, *args, **kwargs):
        String.__init__(self, *args, **kwargs)
        # Insert validation into self.validators so that multiple errors can be
        # stored.
        self.validators.insert(0, validate.Email(error=self.error_messages['invalid']))

    def _validated(self, value):
        if value is None:
            return None
        return validate.Email(
            error=self.error_messages['invalid'],
        )(value)


class Method(Field):
    """A field that takes the value returned by a `Schema` method.

    :param str serialize: The name of the Schema method from which
        to retrieve the value. The method must take an argument ``obj``
        (in addition to self) that is the object to be serialized.
    :param str deserialize: Optional name of the Schema method for deserializing
        a value The method must take a single argument ``value``, which is the
        value to deserialize.

    .. versionchanged:: 2.0.0
        Removed optional ``context`` parameter on methods. Use ``self.context`` instead.
    .. versionchanged:: 2.3.0
        Deprecated ``method_name`` parameter in favor of ``serialize`` and allow
        ``serialize`` to not be passed at all.
    .. versionchanged:: 3.0.0
        Removed ``method_name`` parameter.
    """
    _CHECK_ATTRIBUTE = False

    def __init__(self, serialize=None, deserialize=None, **kwargs):
        # Set dump_only and load_only based on arguments
        kwargs['dump_only'] = bool(serialize) and not bool(deserialize)
        kwargs['load_only'] = bool(deserialize) and not bool(serialize)
        super(Method, self).__init__(**kwargs)
        self.serialize_method_name = serialize
        self.deserialize_method_name = deserialize

    def _serialize(self, value, attr, obj):
        if not self.serialize_method_name:
            return missing_

        method = utils.callable_or_raise(
            getattr(self.parent, self.serialize_method_name, None),
        )
        return method(obj)

    def _deserialize(self, value, attr, data):
        if self.deserialize_method_name:
            method = utils.callable_or_raise(
                getattr(self.parent, self.deserialize_method_name, None),
            )
            return method(value)
        return value


class Function(Field):
    """A field that takes the value returned by a function.

    :param callable serialize: A callable from which to retrieve the value.
        The function must take a single argument ``obj`` which is the object
        to be serialized. It can also optionally take a ``context`` argument,
        which is a dictionary of context variables passed to the serializer.
        If no callable is provided then the ```load_only``` flag will be set
        to True.
    :param callable deserialize: A callable from which to retrieve the value.
        The function must take a single argument ``value`` which is the value
        to be deserialized. It can also optionally take a ``context`` argument,
        which is a dictionary of context variables passed to the deserializer.
        If no callable is provided then ```value``` will be passed through
        unchanged.

    .. versionchanged:: 2.3.0
        Deprecated ``func`` parameter in favor of ``serialize``.
    .. versionchanged:: 3.0.0a1
        Removed ``func`` parameter.
    """
    _CHECK_ATTRIBUTE = False

    def __init__(self, serialize=None, deserialize=None, func=None, **kwargs):
        # Set dump_only and load_only based on arguments
        kwargs['dump_only'] = bool(serialize) and not bool(deserialize)
        kwargs['load_only'] = bool(deserialize) and not bool(serialize)
        super(Function, self).__init__(**kwargs)
        self.serialize_func = serialize and utils.callable_or_raise(serialize)
        self.deserialize_func = deserialize and utils.callable_or_raise(deserialize)

    def _serialize(self, value, attr, obj):
        return self._call_or_raise(self.serialize_func, obj, attr)

    def _deserialize(self, value, attr, data):
        if self.deserialize_func:
            return self._call_or_raise(self.deserialize_func, value, attr)
        return value

    def _call_or_raise(self, func, value, attr):
        if len(utils.get_func_args(func)) > 1:
            if self.parent.context is None:
                msg = 'No context available for Function field {0!r}'.format(attr)
                raise ValidationError(msg)
            return func(value, self.parent.context)
        else:
            return func(value)


class Constant(Field):
    """A field that (de)serializes to a preset constant.  If you only want the
    constant added for serialization or deserialization, you should use
    ``dump_only=True`` or ``load_only=True`` respectively.

    :param constant: The constant to return for the field attribute.

    .. versionadded:: 2.0.0
    """
    _CHECK_ATTRIBUTE = False

    def __init__(self, constant, **kwargs):
        super(Constant, self).__init__(**kwargs)
        self.constant = constant
        self.missing = constant
        self.default = constant

    def _serialize(self, value, *args, **kwargs):
        return self.constant

    def _deserialize(self, value, *args, **kwargs):
        return self.constant


class Default(Field):
    """A field that infers how to serialize, based on the value type."""

    TYPE_MAPPING = {
        text_type: String,
        binary_type: String,
        dt.datetime: DateTime,
        float: Float,
        bool: Boolean,
        tuple: Raw,
        list: Raw,
        set: Raw,
        int: Integer,
        uuid.UUID: UUID,
        dt.time: Time,
        dt.date: Date,
        dt.timedelta: TimeDelta,
        decimal.Decimal: Decimal,
    }

    def __init__(self):
        super(Default, self).__init__()

        self._field = None

    def _serialize(self, value, attr, obj):
        field_type = self.TYPE_MAPPING.get(type(value), Field)
        if field_type is Field:
            return super(Default, self)._serialize(value, attr, obj)

        field = self._field
        if type(field) is not field_type:
            self._field = field = field_type()
            field._bind_to_schema(self.name, self.parent)

        # Use the local field rather than self._field for thread safety.
        return field._serialize(value, attr, obj)


# Aliases
URL = Url
Str = String
Bool = Boolean
Int = Integer<|MERGE_RESOLUTION|>--- conflicted
+++ resolved
@@ -455,14 +455,7 @@
         if nested_obj is None:
             return None
         try:
-<<<<<<< HEAD
             ret = schema.dump(nested_obj, many=self.many)
-=======
-            ret = schema.dump(
-                nested_obj, many=self.many,
-                update_fields=not self.__updated_fields,
-            )
->>>>>>> c8cb6fbd
         except ValidationError as exc:
             raise ValidationError(exc.messages, data=obj, valid_data=exc.valid_data)
         finally:
@@ -1170,8 +1163,8 @@
                 )
             self.key_container = keys
 
-    def _add_to_schema(self, field_name, schema):
-        super(Dict, self)._add_to_schema(field_name, schema)
+    def _bind_to_schema(self, field_name, schema):
+        super(Dict, self)._bind_to_schema(field_name, schema)
         if self.value_container:
             self.value_container.parent = self
             self.value_container.name = field_name
