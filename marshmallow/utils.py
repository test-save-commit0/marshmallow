# -*- coding: utf-8 -*-
"""Utility methods for marshmallow."""
from __future__ import absolute_import, unicode_literals

import collections
import functools
import datetime
import inspect
import json
import re
import time
import types
from calendar import timegm
from email.utils import formatdate, parsedate
from pprint import pprint as py_pprint

from marshmallow.compat import binary_type, text_type
from marshmallow.compat import Mapping, Iterable
from marshmallow.warnings import unused_and_removed_in_ma3

EXCLUDE = 'exclude'
INCLUDE = 'include'
RAISE = 'raise'

dateutil_available = False
try:
    from dateutil import parser
    dateutil_available = True
except ImportError:
    dateutil_available = False

class _Missing(object):

    def __bool__(self):
        return False

    __nonzero__ = __bool__  # PY2 compat

    def __copy__(self):
        return self

    def __deepcopy__(self, _):
        return self

    def __repr__(self):
        return '<marshmallow.missing>'


# Singleton value that indicates that a field's value is missing from input
# dict passed to :meth:`Schema.load`. If the field's value is not required,
# it's ``default`` value is used.
missing = _Missing()


def is_generator(obj):
    """Return True if ``obj`` is a generator
    """
    return inspect.isgeneratorfunction(obj) or inspect.isgenerator(obj)


def is_iterable_but_not_string(obj):
    """Return True if ``obj`` is an iterable object that isn't a string."""
    return (
        (isinstance(obj, Iterable) and not hasattr(obj, 'strip')) or is_generator(obj)
    )

<<<<<<< HEAD
=======
@unused_and_removed_in_ma3
def is_indexable_but_not_string(obj):
    """Return True if ``obj`` is indexable but isn't a string."""
    return not hasattr(obj, "strip") and hasattr(obj, "__getitem__")

>>>>>>> 9bee8d30

def is_collection(obj):
    """Return True if ``obj`` is a collection type, e.g list, tuple, queryset."""
    return is_iterable_but_not_string(obj) and not isinstance(obj, Mapping)


def is_instance_or_subclass(val, class_):
    """Return True if ``val`` is either a subclass or instance of ``class_``."""
    try:
        return issubclass(val, class_)
    except TypeError:
        return isinstance(val, class_)

def is_keyed_tuple(obj):
    """Return True if ``obj`` has keyed tuple behavior, such as
    namedtuples or SQLAlchemy's KeyedTuples.
    """
    return isinstance(obj, tuple) and hasattr(obj, '_fields')

<<<<<<< HEAD
=======
@unused_and_removed_in_ma3
def float_to_decimal(f):
    """Convert a floating point number to a Decimal with no loss of information.
        See: http://docs.python.org/release/2.6.7/library/decimal.html#decimal-faq
    """
    n, d = f.as_integer_ratio()
    numerator, denominator = Decimal(n), Decimal(d)
    ctx = Context(prec=60)
    result = ctx.divide(numerator, denominator)
    while ctx.flags[Inexact]:
        ctx.flags[Inexact] = False
        ctx.prec *= 2
        result = ctx.divide(numerator, denominator)
    return result


ZERO_DECIMAL = Decimal()

@unused_and_removed_in_ma3
def decimal_to_fixed(value, precision):
    """Convert a `Decimal` to a fixed-precision number as a string."""
    return text_type(value.quantize(precision, rounding=ROUND_HALF_EVEN))

>>>>>>> 9bee8d30

def to_marshallable_type(obj, field_names=None):
    """Helper for converting an object to a dictionary only if it is not
    dictionary already or an indexable object nor a simple type"""
    if obj is None:
        return None  # make it idempotent for None

    if hasattr(obj, '__marshallable__'):
        return obj.__marshallable__()

    if hasattr(obj, '__getitem__') and not is_keyed_tuple(obj):
        return obj  # it is indexable it is ok

    if isinstance(obj, types.GeneratorType):
        return list(obj)
    if field_names:
        # exclude field names that aren't actual attributes of the object
        attrs = set(dir(obj)) & set(field_names)
    else:
        attrs = set(dir(obj))
    return dict([(attr, getattr(obj, attr, None)) for attr in attrs
                  if not attr.startswith('__') and not attr.endswith('__')])


def pprint(obj, *args, **kwargs):
    """Pretty-printing function that can pretty-print OrderedDicts
    like regular dictionaries. Useful for printing the output of
    :meth:`marshmallow.Schema.dump`.
    """
    if isinstance(obj, collections.OrderedDict):
        print(json.dumps(obj, *args, **kwargs))
    else:
        py_pprint(obj, *args, **kwargs)


# From pytz: http://pytz.sourceforge.net/
ZERO = datetime.timedelta(0)


class UTC(datetime.tzinfo):
    """UTC

    Optimized UTC implementation. It unpickles using the single module global
    instance defined beneath this class declaration.
    """
    zone = 'UTC'

    _utcoffset = ZERO
    _dst = ZERO
    _tzname = zone

    def fromutc(self, dt):
        if dt.tzinfo is None:
            return self.localize(dt)
        return super(utc.__class__, self).fromutc(dt)

    def utcoffset(self, dt):
        return ZERO

    def tzname(self, dt):
        return 'UTC'

    def dst(self, dt):
        return ZERO

    def localize(self, dt, is_dst=False):
        """Convert naive time to local time"""
        if dt.tzinfo is not None:
            raise ValueError('Not naive datetime (tzinfo is already set)')
        return dt.replace(tzinfo=self)

    def normalize(self, dt, is_dst=False):
        """Correct the timezone information on the given datetime"""
        if dt.tzinfo is self:
            return dt
        if dt.tzinfo is None:
            raise ValueError('Naive time - no tzinfo set')
        return dt.astimezone(self)

    def __repr__(self):
        return '<UTC>'

    def __str__(self):
        return 'UTC'


UTC = utc = UTC()  # UTC is a singleton


def local_rfcformat(dt):
    """Return the RFC822-formatted representation of a timezone-aware datetime
    with the UTC offset.
    """
    weekday = ['Mon', 'Tue', 'Wed', 'Thu', 'Fri', 'Sat', 'Sun'][dt.weekday()]
    month = [
        'Jan', 'Feb', 'Mar', 'Apr', 'May', 'Jun', 'Jul', 'Aug', 'Sep',
        'Oct', 'Nov', 'Dec',
    ][dt.month - 1]
    tz_offset = dt.strftime('%z')
    return '%s, %02d %s %04d %02d:%02d:%02d %s' % (
        weekday, dt.day, month,
        dt.year, dt.hour, dt.minute, dt.second, tz_offset,
    )


def rfcformat(dt, localtime=False):
    """Return the RFC822-formatted representation of a datetime object.

    :param datetime dt: The datetime.
    :param bool localtime: If ``True``, return the date relative to the local
        timezone instead of UTC, displaying the proper offset,
        e.g. "Sun, 10 Nov 2013 08:23:45 -0600"
    """
    if not localtime:
        return formatdate(timegm(dt.utctimetuple()))
    else:
        return local_rfcformat(dt)


# From Django
_iso8601_datetime_re = re.compile(
    r'(?P<year>\d{4})-(?P<month>\d{1,2})-(?P<day>\d{1,2})'
    r'[T ](?P<hour>\d{1,2}):(?P<minute>\d{1,2})'
    r'(?::(?P<second>\d{1,2})(?:\.(?P<microsecond>\d{1,6})\d{0,6})?)?'
    r'(?P<tzinfo>Z|[+-]\d{2}(?::?\d{2})?)?$',
)

_iso8601_date_re = re.compile(
    r'(?P<year>\d{4})-(?P<month>\d{1,2})-(?P<day>\d{1,2})$',
)

_iso8601_time_re = re.compile(
    r'(?P<hour>\d{1,2}):(?P<minute>\d{1,2})'
    r'(?::(?P<second>\d{1,2})(?:\.(?P<microsecond>\d{1,6})\d{0,6})?)?',
)


def isoformat(dt, localtime=False, *args, **kwargs):
    """Return the ISO8601-formatted UTC representation of a datetime object."""
    if localtime and dt.tzinfo is not None:
        localized = dt
    else:
        if dt.tzinfo is None:
            localized = UTC.localize(dt)
        else:
            localized = dt.astimezone(UTC)
    return localized.isoformat(*args, **kwargs)


def from_rfc(datestring, use_dateutil=True):
    """Parse a RFC822-formatted datetime string and return a datetime object.

    Use dateutil's parser if possible.

    https://stackoverflow.com/questions/885015/how-to-parse-a-rfc-2822-date-time-into-a-python-datetime
    """
    # Use dateutil's parser if possible
    if dateutil_available and use_dateutil:
        return parser.parse(datestring)
    else:
        parsed = parsedate(datestring)  # as a tuple
        timestamp = time.mktime(parsed)
        return datetime.datetime.fromtimestamp(timestamp)


def from_iso_datetime(datetimestring, use_dateutil=True):
    """Parse an ISO8601-formatted datetime string and return a datetime object.

    Use dateutil's parser if possible and return a timezone-aware datetime.
    """
    if not _iso8601_datetime_re.match(datetimestring):
        raise ValueError('Not a valid ISO8601-formatted datetime string')
    # Use dateutil's parser if possible
    if dateutil_available and use_dateutil:
        return parser.isoparse(datetimestring)
    else:
        # Strip off timezone info.
        return datetime.datetime.strptime(datetimestring[:19], '%Y-%m-%dT%H:%M:%S')


def from_iso_time(timestring, use_dateutil=True):
    """Parse an ISO8601-formatted datetime string and return a datetime.time
    object.
    """
    if not _iso8601_time_re.match(timestring):
        raise ValueError('Not a valid ISO8601-formatted time string')
    if dateutil_available and use_dateutil:
        return parser.parse(timestring).time()
    else:
        if len(timestring) > 8:  # has microseconds
            fmt = '%H:%M:%S.%f'
        else:
            fmt = '%H:%M:%S'
        return datetime.datetime.strptime(timestring, fmt).time()

def from_iso_date(datestring, use_dateutil=True):
    if not _iso8601_date_re.match(datestring):
        raise ValueError('Not a valid ISO8601-formatted date string')
    if dateutil_available and use_dateutil:
        return parser.isoparse(datestring).date()
    else:
        return datetime.datetime.strptime(datestring[:10], '%Y-%m-%d').date()


def to_iso_date(date, *args, **kwargs):
    return datetime.date.isoformat(date)


def ensure_text_type(val):
    if isinstance(val, binary_type):
        val = val.decode('utf-8')
    return text_type(val)

def pluck(dictlist, key):
    """Extracts a list of dictionary values from a list of dictionaries.
    ::

        >>> dlist = [{'id': 1, 'name': 'foo'}, {'id': 2, 'name': 'bar'}]
        >>> pluck(dlist, 'id')
        [1, 2]
    """
    return [d[key] for d in dictlist]

# Various utilities for pulling keyed values from objects

def get_value(obj, key, default=missing):
    """Helper for pulling a keyed value off various types of objects. Fields use
    this method by default to access attributes of the source object. For object `x`
    and attribute `i`, this method first tries to access `x[i]`, and then falls back to
    `x.i` if an exception is raised.

    .. warning::
        If an object `x` does not raise an exception when `x[i]` does not exist,
        `get_value` will never check the value `x.i`. Consider overriding
        `marshmallow.fields.Field.get_value` in this case.
    """
    if not isinstance(key, int) and '.' in key:
        return _get_value_for_keys(obj, key.split('.'), default)
    else:
        return _get_value_for_key(obj, key, default)


def _get_value_for_keys(obj, keys, default):
    if len(keys) == 1:
        return _get_value_for_key(obj, keys[0], default)
    else:
        return _get_value_for_keys(
            _get_value_for_key(obj, keys[0], default), keys[1:], default,
        )


def _get_value_for_key(obj, key, default):
    if not hasattr(obj, '__getitem__'):
        return getattr(obj, key, default)

    try:
        return obj[key]
    except (KeyError, IndexError, TypeError, AttributeError):
        return getattr(obj, key, default)


def set_value(dct, key, value):
    """Set a value in a dict. If `key` contains a '.', it is assumed
    be a path (i.e. dot-delimited string) to the value's location.

    ::

        >>> d = {}
        >>> set_value(d, 'foo.bar', 42)
        >>> d
        {'foo': {'bar': 42}}
    """
    if '.' in key:
        head, rest = key.split('.', 1)
        target = dct.setdefault(head, {})
        if not isinstance(target, dict):
            raise ValueError(
                'Cannot set {key} in {head} '
                'due to existing value: {target}'.format(key=key, head=head, target=target),
            )
        set_value(target, rest, value)
    else:
        dct[key] = value


def callable_or_raise(obj):
    """Check that an object is callable, else raise a :exc:`ValueError`.
    """
    if not callable(obj):
        raise ValueError('Object {0!r} is not callable.'.format(obj))
    return obj


def _signature(func):
    if hasattr(inspect, 'signature'):
        return list(inspect.signature(func).parameters.keys())
    if hasattr(func, '__self__'):
        # Remove bound arg to match inspect.signature()
        return inspect.getargspec(func).args[1:]
    # All args are unbound
    return inspect.getargspec(func).args


def get_func_args(func):
    """Given a callable, return a tuple of argument names. Handles
    `functools.partial` objects and class-based callables.

    .. versionchanged:: 3.0.0a1
        Do not return bound arguments, eg. ``self``.
    """
    if isinstance(func, functools.partial):
        return _signature(func.func)
    if inspect.isfunction(func) or inspect.ismethod(func):
        return _signature(func)
    # Callable class
    return _signature(func.__call__)<|MERGE_RESOLUTION|>--- conflicted
+++ resolved
@@ -16,7 +16,6 @@
 
 from marshmallow.compat import binary_type, text_type
 from marshmallow.compat import Mapping, Iterable
-from marshmallow.warnings import unused_and_removed_in_ma3
 
 EXCLUDE = 'exclude'
 INCLUDE = 'include'
@@ -64,14 +63,6 @@
         (isinstance(obj, Iterable) and not hasattr(obj, 'strip')) or is_generator(obj)
     )
 
-<<<<<<< HEAD
-=======
-@unused_and_removed_in_ma3
-def is_indexable_but_not_string(obj):
-    """Return True if ``obj`` is indexable but isn't a string."""
-    return not hasattr(obj, "strip") and hasattr(obj, "__getitem__")
-
->>>>>>> 9bee8d30
 
 def is_collection(obj):
     """Return True if ``obj`` is a collection type, e.g list, tuple, queryset."""
@@ -91,32 +82,6 @@
     """
     return isinstance(obj, tuple) and hasattr(obj, '_fields')
 
-<<<<<<< HEAD
-=======
-@unused_and_removed_in_ma3
-def float_to_decimal(f):
-    """Convert a floating point number to a Decimal with no loss of information.
-        See: http://docs.python.org/release/2.6.7/library/decimal.html#decimal-faq
-    """
-    n, d = f.as_integer_ratio()
-    numerator, denominator = Decimal(n), Decimal(d)
-    ctx = Context(prec=60)
-    result = ctx.divide(numerator, denominator)
-    while ctx.flags[Inexact]:
-        ctx.flags[Inexact] = False
-        ctx.prec *= 2
-        result = ctx.divide(numerator, denominator)
-    return result
-
-
-ZERO_DECIMAL = Decimal()
-
-@unused_and_removed_in_ma3
-def decimal_to_fixed(value, precision):
-    """Convert a `Decimal` to a fixed-precision number as a string."""
-    return text_type(value.quantize(precision, rounding=ROUND_HALF_EVEN))
-
->>>>>>> 9bee8d30
 
 def to_marshallable_type(obj, field_names=None):
     """Helper for converting an object to a dictionary only if it is not
