from collections import OrderedDict
import sys
import os
import datetime as dt

import alabaster

sys.path.insert(0, os.path.abspath(os.path.join("..", "src")))
import marshmallow  # noqa: E402

extensions = [
    "sphinx.ext.autodoc",
    "sphinx.ext.intersphinx",
    "sphinx.ext.viewcode",
    "alabaster",
    "sphinx_issues",
    "versionwarning.extension",
]

primary_domain = "py"
default_role = "py:obj"

intersphinx_mapping = {"python": ("https://python.readthedocs.io/en/latest/", None)}

issues_github_path = "marshmallow-code/marshmallow"

templates_path = ["_templates"]

source_suffix = ".rst"
master_doc = "index"

project = "marshmallow"
copyright = ' {:%Y} <a href="https://stevenloria.com">Steven Loria</a> and contributors'.format(
    dt.datetime.utcfromtimestamp(os.path.getmtime("../CHANGELOG.rst"))
)

version = release = marshmallow.__version__

exclude_patterns = ["_build"]

# THEME

html_theme_path = [alabaster.get_path()]
html_theme = "alabaster"
html_static_path = ["_static"]
templates_path = ["_templates"]
html_show_sourcelink = False

html_theme_options = {
    "logo": "marshmallow-logo.png",
    "description": "Object serialization and deserialization, lightweight and fluffy.",
    "description_font_style": "italic",
    "github_user": "marshmallow-code",
    "github_repo": "marshmallow",
    "github_banner": True,
    "github_type": "star",
    "opencollective": "marshmallow",
    "tidelift_url": (
        "https://tidelift.com/subscription/pkg/pypi-marshmallow"
        "?utm_source=marshmallow&utm_medium=referral&utm_campaign=docs"
    ),
    "code_font_size": "0.8em",
    "warn_bg": "#FFC",
    "warn_border": "#EEE",
    # Used to populate the useful-links.html template
    "extra_nav_links": OrderedDict(
        [
            ("marshmallow @ PyPI", "https://pypi.python.org/pypi/marshmallow"),
            ("marshmallow @ GitHub", "https://github.com/marshmallow-code/marshmallow"),
            ("Issue Tracker", "https://github.com/marshmallow-code/marshmallow/issues"),
            (
                "Ecosystem",
                "https://github.com/marshmallow-code/marshmallow/wiki/Ecosystem",
            ),
        ]
    ),
}

html_sidebars = {
    "index": ["about.html", "donate.html", "useful-links.html", "searchbox.html"],
    "**": [
        "about.html",
        "donate.html",
        "useful-links.html",
        "localtoc.html",
        "relations.html",
        "searchbox.html",
    ],
}

# sphinx-version-warning config
versionwarning_messages = {
    "latest": (
        "This document is for the development version. "
        'For the stable version documentation, see <a href="/en/stable/">here</a>.'
    ),
<<<<<<< HEAD
    "stable": (
        "This document is for the latest 3.x stable release. "
        'For the 2.x documentation, see <a href="/en/2.x-line/">here</a>.'
    ),
    "2.x-line": (
        "This document is for the 2.x release branch. "
        'For the 3.x documentation, see <a href="/en/stable/">here</a>.'
=======
    '2.x-line': (
        'marshmallow 2 will no longer be supported as of 2020-08-18. '
        '<a href="https://marshmallow.readthedocs.io/en/latest/upgrading.html#upgrading-to-3-0">'
        'Update your code to use marshmallow 3</a>.'
>>>>>>> 77688287
    ),
}
# Show warning at top of page
versionwarning_body_selector = "div.document"
# For debugging locally
# versionwarning_project_version = '2.x-line'


def setup(app):
    # https://docs.readthedocs.io/en/latest/guides/adding-custom-css.html
    app.add_stylesheet("css/versionwarning.css")<|MERGE_RESOLUTION|>--- conflicted
+++ resolved
@@ -94,20 +94,10 @@
         "This document is for the development version. "
         'For the stable version documentation, see <a href="/en/stable/">here</a>.'
     ),
-<<<<<<< HEAD
-    "stable": (
-        "This document is for the latest 3.x stable release. "
-        'For the 2.x documentation, see <a href="/en/2.x-line/">here</a>.'
-    ),
     "2.x-line": (
-        "This document is for the 2.x release branch. "
-        'For the 3.x documentation, see <a href="/en/stable/">here</a>.'
-=======
-    '2.x-line': (
-        'marshmallow 2 will no longer be supported as of 2020-08-18. '
+        "marshmallow 2 will no longer be supported as of 2020-08-18. "
         '<a href="https://marshmallow.readthedocs.io/en/latest/upgrading.html#upgrading-to-3-0">'
-        'Update your code to use marshmallow 3</a>.'
->>>>>>> 77688287
+        "Update your code to use marshmallow 3</a>."
     ),
 }
 # Show warning at top of page
